# Prefect Release Notes

## 2.0.0

We're thrilled to announce that, with this release, Prefect 2.0 has exited its public beta! Hopefully, this release comes as no surprise. It is the culmination of nearly a year of building in public and incorporating your feedback. Prefect 2.0 is now the default version of the open source `prefect` framework provided [upon installation](https://docs.prefect.io/getting-started/installation/). We will continue enhancing Prefect 2.0 rapidly, but future breaking changes will be less frequent and more notice will be provided.

Prefect 2.0 documentation is now hosted at [docs.prefect.io](https://docs.prefect.io). Prefect 1.0 documentation is now hosted at [docs-v1.prefect.io](https://docs-v1.prefect.io).

### Upgrading from Prefect 1.0
Flows written with Prefect 1.0 will require modifications to run with Prefect 2.0. If you're using Prefect 1.0, please see our [guidance on Discourse for explicitly pinning your Prefect version in your package manager and Docker](https://discourse.prefect.io/t/the-general-availability-release-of-prefect-2-0-going-live-on-wednesday-27th-of-july-may-break-your-flows-unless-you-take-action-as-soon-as-possible/1227), so that you can make the transition to Prefect 2.0 when the time is right for you. See our [migration page](https://upgrade.prefect.io/) to learn more about upgrading.

### Upgrading from earlier versions of Prefect 2.0
We have shipped a lot of breaking changes to Prefect 2.0 over the past week. Most importantly, **recent changes to deployments required that schedules for all previously created deployments be turned off**. You can learn more about the changes via the [deployments concept documentation](https://docs.prefect.io/concepts/deployments/), the [tutorial](https://docs.prefect.io/tutorials/deployments/), or the [discourse guide](https://discourse.prefect.io/t/deployments-are-now-simpler-and-declarative/1255).

## 2.0b16

### Simplified, declarative deployments
Prefect 2.0's deployments are a powerful way to encapsulate a flow, its required infrastructure, its schedule, its parameters, and more. Now, you can create deployments simply, with just two commands:
1. `prefect deployment build ./path/to/flow/file.py:name_of_flow_obj --name "Deployment Name"` produces two files:
     - A manifest file, containing workflow-specific information such as the code location, the name of the entrypoint flow, and flow parameters
     - A `deployment.yaml` file - a complete specification of the metadata and configuration for the deployment such as the name, tags, and description
3. `prefect deployment apply ./deployment.yaml` creates or updates a deployment with the Orion server

Once the deployment is created with the Orion server, it can now be edited via the UI! See the [Deployments documentation to learn more](https://orion-docs.prefect.io/concepts/deployments/).

### Improvements and bug fixes
- The [Dask and Ray tutorials](https://orion-docs.prefect.io/tutorials/dask-ray-task-runners/) have been updated to reflect recent changes
- The [Blocks concept doc](https://orion-docs.prefect.io/concepts/blocks/) has been updated to reflect recent enhancements and includes additional examples
- The [Storage concept doc](https://orion-docs.prefect.io/concepts/storage/) has been updated to reflect recent enhancements
- All IntervalSchedules now require both an anchor date and a timezone
- The new S3 file system block enables you to read and write data as a file on Amazon S3
- The new GCS file system block allows you to read and write data as a file on Google Cloud Storage

## 2.0b15

### Uniquely refer to blocks with slugs
Blocks are a convenient way to secure store and retrieve configuration. Now, retrieving configuration stored with blocks is even easier with slugs, both human and machine readable unique identifiers. By default, block type slugs are a lowercase, dash delimited version of the block type name, but can be customized via the `_block_type_slug` field on a custom Block subclass. Block document slugs are a concatenation of [block-type-slug]/[block-document-name] and can be used as an argument to the `Block.load` method. Slugs and block document names may only include alphanumeric characters and dashes.

**Warning**: This breaking change makes this release incompatible with previous versions of the Orion server and Prefect Cloud 2.0

### Other improvements and bug fixes

## 2.0b14

### Retreive the state of your tasks or flows with the `return_state` kwarg
Beginning with 2.0b9, Prefect 2.0 began returning function results, instead of Prefect futures and states, by default. States are still an important concept in Prefect 2. They can be used to dictate and understand the behavior of your flows. Now, you can access the state for _any_ task or flow with the new `return_state` kwarg. Just set `return_state=True` in you flow or task call and you can access its state with the `.result()` method, even if it's been submitted to a task runner.

### `prefect cloud` commands are easier to use
The `prefect cloud login` command no longer overwrites your current profile with a new API URL and auth key. Instead, the command will prompt you to create a new profile when logging into Prefect Cloud 2.0. Subsequent calls to prefect cloud login using the same key will simply "log in" to prefect cloud by switching to the profile associated with that authentication key.

The new `prefect cloud workspace ls` command lists availible workspaces.

### Other improvements and bug fixes
- The anchor datetime (aka start datetime) for all newly created interval schedules will be the current date & time
- The `prefect orion start` command now handles keyboard interrupts
- CLI performance has been sped up 30-40% through improved import handling
- UI screenschots have been updated throughout the documentation
- Broken links don't feel as bad with our slick new 404 page

## 2.0b13

### Improvements and bug fixes
- RRule schedule strings are now validated on initialization to confirm that the provided RRule strings are valid
- Concepts docs have been updated for clarity and consistency
- `IntervalSchedule`'s now coerce naive datetimes to timezone-aware datetimes, so that interval schedules created with timezone-unaware datetimes will work

## 2.0b12

### Work queue pages now display upcoming runs
A new "Upcoming runs" tab has been added to the work queue page, enabling you to see all of the runs that are eligible for that work queue before they are picked up by an agent.

### Other improvements and bug fixes
- You can now set a concurrency limit when creating a work queue via the CLI
- In order to avoid unwittingly breaking references to shared blocks, block names are no longer editable
- Getting started documentation has been updated and edited for clarity
- Blocks API documentation has been updated to include system, kubernetes, and notifications block modules

## 2.0b11

This release builds upon the collection of small enhancements made in the previous release.

### Default storage has been removed
For convenience, earlier versions of Prefect 2.0 allowed for a global storage setting. With forthcoming enhancements to blocks, this will no longer be necessary.

### Other improvements and bug fixes
- We have published a [guide for migrating workflows from Prefect 1.0 (and lower) to Prefect 2.0](https://orion-docs.prefect.io/migration_guide/) 
- The Flow run page now has a clearer empty state that is more consistent with other pages
- Tutorial documentation has been further updated to reflect new result behavior
- Tasks and flows now run in interruptible threads when timeouts are used
- Parameter validation no longer fails on unsupported types
- The UI now returns you to the blocks overview after deleting a block
- Flow run logs have been updated to improve user visibility into task runner usage
- Concurrency limits of 0 are now respected on work queues

## 2.0b10

This release is the first of a series of smaller releases to be released daily.

### Improvements and bug fixes
- The Blocks selection page now includes more complete and consistent metadata about each block type, including block icons, descriptions, and examples
- We've added a new [CLI style guide](https://github.com/PrefectHQ/prefect/blob/orion/docs/contributing/style.md#command-line-interface-cli-output-messages) for contributors
- Work queues no longer filter on flow runner types, this capability will instead be achieved through tags
- Tutorial documentation has been updated to reflect new result behavior

## 2.0b9

Big things are in the works for Prefect 2! This release includes breaking changes and deprecations in preparation for Prefect 2 graduating from its beta period to General Availability. 

**With next week's release on July 27th, Prefect 2 will become the default package installed with `pip install prefect`. Flows written with Prefect 1 will require modifications to run with Prefect 2**. Please ensure that your package management process enables you to make the transition when the time is right for you.

### Code as workflows
As Prefect 2 usage has grown, we've observed a pattern among users, especially folks that were not previously users of Prefect 1. Working with Prefect was so much like working in native Python, users were often surprised that their tasks returned futures and states, Prefect objects, rather than results, the data that their Python functions were handling. This led to unfamiliar, potentially intimidating, errors in some cases. With this release, Prefect moves one step closer to code as workflows - tasks now return the results of their functions, rather than their states, by default. This means that you can truly take most native Python scripts, add the relevant @flow and @task decorators, and start running that script as a flow, benefitting from the observability and resilience that Prefect provides.

States and futures are still important concepts in dictating and understanding the behavior of flows. You will still be able to easily access and use them with the `.submit()` method. You will need to modify tasks in existing Prefect 2 flows to use this method to continue working as before.

### Other improvements and bug fixes
- A new `Secret` block can store a string that is encrypted at rest as well as obfuscated in logs and the UI
- Date filters on the flow run page in the UI now support filtering by date _and_ time
- Each work queue page in the UI now includes a command to start a corresponding agent
- Tutorials have been updated for increased clarity and consistency
- Cron schedule setting errors are now more informative
- Prefect now still works even if the active profile is missing
- Conda requirements regex now supports underscores and dots
- The previously deprecated `DeploymentSpec` has been removed

## 2.0b8

This is our biggest release yet! It's full of exciting new features and refinements to existing concepts. Some of these features are the result of careful planning and execution over the past few months, while others are responses to your feedback, unplanned but carefully considered. None would be possible without your continued support. Take it for a spin and let us know what you think!

This release removes the deprecated `DaskTaskRunner` and `RayTaskRunner` from the core library, breaking existing references to them. You can find them in their respective collections [prefect-ray](https://prefecthq.github.io/prefect-ray/) and [prefect-dask](https://prefecthq.github.io/prefect-dask). It also removes the previously deprecated restart policy for the `KubernetesFlowRunnner`. Most importantly, there are new **breaking changes** to the Deployments interface described below.

### Flow Run Retries
Flow run retries have been one of our most requested features, especially given how easy it is to run a flow as a "subflow" or "child flow" with Prefect 2.0. Flow run retries are configured just as task retries are - with the `retries` and `retry_delay_seconds` parameters.

If both a task and its flow have retries configured, tasks within the flow will retry up to their specified task retry limit for each flow run. For example, if you have a **flow** configured with a limit of 2 retries (up to 3 total runs, including the initial attempt), and a **task** in the flow configured with 3 retries (up to 4 attempts per flow run, including the initial attempt). The task could run up to a total of 12 attempts, since task retry limits are reset after each flow run or flow run attempt.

### Notifications
At any time, you can visit the Prefect UI to get a comprehensive view of the state of all of your flows, but when something goes wrong with one of them, you need that information immediately. Prefect 2.0’s new notifications can alert you and your team when any flow enters any state you specify, with or without specific tags.

To create a notification, go to the new Notifications page via the sidebar navigation and select “Create Notification.” Notifications are structured just as you would describe them to someone. For example, if I want to get a Slack message every time my daily-ETL flow fails, my notification will simply read:

> If a run of any flow with **any** tag enters a **failed** state, send a notification to **my-slack-webhook**

When the conditions of the notification are triggered, you’ll receive a simple message:

> The **fuzzy-leopard** run of the **daily-etl** flow entered a **failed** state at **yy-MM-dd HH:mm:ss TMZ**.

Currently, notifications can only be sent to a [Slack webhook](https://api.slack.com/messaging/webhooks) (or email addresses if you are using [Prefect Cloud 2.0](https://app.prefect.cloud)). Over time, notifications will support additional messaging services. Let us know which messaging services you’d like to send your notifications to!

### Flow packaging and deployment
We've revisited our flow packaging and deployment UX, making it both more powerful and easier to use. `DeploymentSpec`s are now just `Deployment`s. Most of the fields are unchanged, but there are a few differences:
- The `flow_storage` field has been replaced with a `packager` field.
- The `flow_location`, `flow_name`, and `flow` parameters are now just `flow`.

We now support customization of the deployment of your flow. Previously, we just uploaded the source code of the flow to a file. Now, we've designed a packaging systems which allows you to control how and where your flow is deployed. We're including three packagers in this release:

- `OrionPackager`: Serializes the flow and stores it in the Orion database, allowing you to get started without setting up remote storage.
- `FilePackager`: Serializes the flow and stores it in a file. The core library supports local and remote filesystems. Additional remote file systems will be available in collections.
- `DockerPackager`: Copies the flow into a new Docker image. You can take full control of the Docker image build or use Prefect to detect your current Python dependencies and install them in the image.

For packagers that support it, three serializers are available as well:

- `ImportSerializer`: Serializes to the import path of the flow. The flow will need to be importable at runtime.
- `SourceSerializer`: Serializes to the source code of the flow's module.
- `PickleSerializer`: Serializes the flow using cloudpickle with support for serialization full modules.

Learn more in the [Deployment concept documentation](https://docs.prefect.io/concepts/deployments/).

You can continue to use your existing `DeploymentSpec`s, but they are deprecated and will be removed in the coming weeks.

### Blocks
We've been working on Blocks behind the scenes for a while. Whether you know it or not, if you've used the past few releases, you've used them. Blocks enable you to securely store configuration with the Prefect Orion server and access it from your code later with just a simple reference. Think of Blocks as secure, UI-editable, type-checked environment variables. We're starting with just a few Blocks - mostly storage, but over time we’ll expand this pattern to include every tool and service in the growing modern data stack. You'll be able to set up access to your entire stack once in just a few minutes, then manage access forever without editing your code. In particular, we've made the following enhancements:
- Block document values can now be updated via the Python client with the `overwrite` flag.
- Blocks now support secret fields. By default, fields identified as secret will be obfuscated when returned to the Prefect UI. The actual values can still be retrieved as necessary.
-  `BlockSchema` objects have a new `secret_fields: List[str]` item in their schema's extra fields. This is a list of all fields that should be considered "secret". It also includes any secret fields from nested blocks referenced by the schema.
- You can now browse your Blocks on the new "Blocks" page, create, and edit them right in the UI.

### Other Improvements
- Task keys, previously a concatenation of several pieces of metadata, are now only the qualified function name. While it is likely to be globally unique, the key can be used to easily identify every instance in which a function of the same name is utilized.
- Tasks now have a `version` that you can set via the task decorator, like the flow version identifier on flow runs.
- An Orion setting, `PREFECT_ORION_DATABASE_PASSWORD`, has been added to allow templating in the database connection URL
- A link to API reference documentation has been added to the Orion startup message.
- Where possible, Prefect 2.0 now exits processes earlier for synchronous flow or task runs that are cancelled. This reduces the range of conditions under which a task run would be marked failed, but continue to run.
- All Prefect client models now allow extras, while the API continues to forbid them, such that older Prefect 2.0 clients can receive and load objects from the API that have additional fields, facilitating backwards compatibility.
- The _all_ attribute has been added to __init__.py for all public modules, declaring the public API for export.
- A new endpoint, `/deployments/{id}/work_queue_check`, enables you to to check which work queues the scheduled runs of a deployment will be eligible for.


### Bug fixes
- Attempting to create a schedule with a cron string that includes a "random" or "hashed" expression will now return an error.

### Contributors
- [Cole Murray](https://github.com/ColeMurray)
- [Oliver Mannion](https://github.com/tekumara)
- [Steve Flitcroft](https://github.com/redsquare)
- [Laerte Pereira](https://github.com/Laerte)

## 2.0b7

This release includes a number of important improvements and bug fixes in response to continued feedback from the community. Note that this release makes a **breaking change** to the Blocks API, making the `2.0b7` Orion server incompatible with previous Orion client versions.```

### Improvements
- Added the color select to the Orion UI in OSS (enabling users to change their state color scheme) for the UI.
- Added anonymous blocks, allowing Prefect to dynamically store blocks for you without cluttering your workspace.
- Performance improvements to the service that marks flows runs as late.
- Added the ability for flow names to include underscores for use in DeploymentSpecs.
- Split [Ray](https://prefecthq.github.io/prefect-ray/) and [Dask](https://prefecthq.github.io/prefect-dask/) task runners into their own collections.
- Removed delays to agent shutdown on keyboard interrupt.
- Added informative messaging when an agent is reading from a paused work queue.
- Improved task naming conventions for tasks defined using lambda functions

### Documentation improvements
- Updated screenshots and description of workflows to reflect new UI
- Revised and extended Prefect Cloud quickstart tutorial
- Added deployments page
- Added documentation for `prefect cloud workspace set` command

### Collections
- [prefect-sqlalchemy](https://prefecthq.github.io/prefect-sqlalchemy/)
- [prefect-dask](https://prefecthq.github.io/prefect-dask/)
- [prefect-ray](https://prefecthq.github.io/prefect-ray/)
- [prefect-snowflake](https://prefecthq.github.io/prefect-snowflake/)
- [prefect-openmetadata](https://prefecthq.github.io/prefect-openmetadata/)
- [prefect-airbyte](https://prefecthq.github.io/prefect-airbyte/)

Note that the Dask and Ray task runners have been moved out of the Prefect core library to reduce the number of dependencies we require for most use cases. Install from the command line with `pip install prefect-dask` and import with `from prefect_dask.task_runners import DaskTaskRunner`.

### Bug fixes
- [Allow Orion UI to run on Windows](https://github.com/PrefectHQ/prefect/pull/5802)
- Fixed a bug in terminal state data handling that caused timeouts
- Disabled flow execution during deployment creation to prevent accidental execution.
- Fixed a bug where Pydantic models being passed to Prefect tasks would drop extra keys and private attributes.
- Fixed a bug where the `KubernetesFlowRunner` was not serializable.

## 2.0b6

We're so grateful for the fountain of feedback we've received about Prefect 2. One of the themes in feedback was that Prefect 2's UI didn't reflect the same clarity and elegance that the rest of Prefect 2 did. We agreed! Today, we've proud to share Prefect 2's completely redesigned UI. It's simpler, faster, and easier to use. Give it a spin!

This release includes several other exciting changes, including:

- **Windows** support
- A new CLI command to delete flow runs: `prefect flow-run delete`
- Improved API error messages
- Support for type-checking with VS Code and other editors that look for a `py.typed` file

Here's a preview of the type hints that you'll start seeing now in editors like VS Code:

<img src="docs/img/release-notes/functionhint.png">

<img src="docs/img/release-notes/futurehint.png">

Note that this release makes a **breaking change** to the Blocks API, making the `2.0b6` Orion server incompatible with previous Orion client versions. You may not be familiar with Blocks, but it's likely that you have already used one in the `flow_storage` part of your `DeploymentSpec`. This change is foundational for powerful new features we're working on for upcoming releases. Blocks will make all sorts of exciting new use cases possible.

After the upgrade your data will remain intact, but you will need to upgrade to `2.0b6` to continue using the Cloud 2.0 API. You can upgrade in just a few simple steps:

-   Install the latest Prefect 2.0 python package: `pip install -U "prefect>=2.0b6"`
-   Restart any existing agent processes
	- If you are using an agent running on Kubernetes, update the Prefect image version to `2.0b6` in your Kubernetes manifest and re-apply the deployment.
	- You don't need to recreate any deployments or pause any schedules - stopping your agent process to perform an upgrade may result in some Late Runs, but those will be picked up once you restart your agent.

## 2.0b5

This release includes some small improvements that we want to deliver immediately instead of bundling them with the next big release.

The `prefect.testing` module is now correctly included in the package on PyPI.

The Prefect UI no longer uses a hard-coded API URL pointing at `localhost`. Instead, the URL is pulled from the `PREFECT_ORION_UI_API_URL` setting. This setting defaults to `PREFECT_API_URL` if set. Otherwise, the default URL is generated from `PREFECT_ORION_API_HOST` and `PREFECT_ORION_API_PORT`. If providing a custom value, the aforementioned settings may be templated into the given string.

## 2.0b4

We're really busy over here at Prefect! We've been getting great feedback from early adopters. There's a lot of work going on behind the scenes as we work on building some exciting new features that will be exclusive to Prefect 2.0, but we want to keep the enhancements flowing to you. In that spirit, there are a lot of quality-of-life improvements here!

While most of the development of Prefect 2.0 is still happening internally, we're incredibly excited to be getting contributions in our open source repository. Big shoutout to our contributors for this last release:

- @dannysepler
- @ColeMurray
- @albarrentine
- @mkarbo
- @AlessandroLollo


### Flow and task runners

- Flow runners now pass all altered settings to their jobs instead of just the API key and URL
- The Kubernetes flow runner supports configuration of a service account name
- The subprocess flow runner streams output by default to match the other flow runners
- The Dask task runner has improved display of task keys in the Dask dashboard
- The Dask task runner now submits the execution graph to Dask allowing optimization by the Dask scheduler

Note that the Dask and Ray task runners will be moving out of the core Prefect library into dedicated `prefect-ray` and `prefect-dask` collections with the next release. This will reduce the number of dependencies we require for most use cases. Since we now have concurrent execution built in to the core library, these packages do not need to be bundled with Prefect. We're looking forward to building additional tasks and flows specific to Ray and Dask in their respective collections.

### Collections

Speaking of collections, we've received our first [user-contributed collection](https://github.com/AlessandroLollo/prefect-cubejs). It includes tasks for [Cube.js](https://cube.dev/), check it out!

The following collections have also been recently released:

- [`prefect-great-expectations`](https://github.com/PrefectHQ/prefect-great-expectations)
- [`prefect-twitter`](https://github.com/PrefectHQ/prefect-twitter)
- [`prefect-github`](https://github.com/PrefectHQ/prefect-github)

You can see a list of all available collections in the [Prefect Collections Catalog](https://docs.prefect.io/collections/catalog/).

### Windows compatibility

We've excited to announce that we've begun work on Windows compatibility. Our full test suite isn't passing yet, but we have core features working on Windows. We expect the majority of the edge cases to be addressed in an upcoming release.

### Documentation improvements

We've added some new documentation and made lots of improvements to existing documentation and tutorials:

- Added documentation for associating conda environments with separate Prefect profiles
- Added storage steps and advanced examples to the Deployments tutorial
- Expanded documentation of storage options
- Added workspace details to the Prefect Cloud documentation
- Improved schedules documentation with examples
- Revised the Kubernetes tutorial to include work queue setup
- Improved tutorial examples of task caching

### CLI

- Deployments can be deleted from the CLI
- The CLI displays help by default
- `prefect version` is robust to server connection errors
- `prefect config view` shows sources by default
- `prefect deployment create` exits with a non-zero exit code if one of the deployments fails to be created
- `prefect config set` allows setting values that contain equal signs
- `prefect config set` validates setting types before saving them
- `prefect profile inpect` displays settings in a profile instead of duplicating prefect config view behavior
- `prefect storage create` trims long descriptions

### Bug squashing

We've eradicated some bugs, replacing them with good behavior:

- Flow runs are now robust to log worker failure
- Deployment creation is now robust to `ObjectAlreadyExists` errors
- Futures from async tasks in sync flows are now marked as synchronous
- Tildes (~) in user-provided paths for `PREFECT_HOME` are expanded
- Fixed parsing of deployments defined in YAML
- Deployment deletion cleans up scheduled runs

### Optimizations and refactors

You might not see these fixes in your day-to-day, but we're dedicated to improving performance and maintaining our reputation as maintainers of an approachable and clean project.

- The `state_name` is attached to run models for improved query performance
- Lifespan management for the ephemeral Orion application is now robust to deadlocks
- The `hello` route has moved out of the `admin` namespace so it is available on Prefect Cloud
- Improved readability and performance of profile management code
- Improved lower-bounds dependency parsing
- Tests are better isolated and will not run against a remote API
- Improved representation of Prefect `Setting` objects
- Added extensive tests for `prefect config` and `prefect profile` commands
- Moved testing utilities and fixtures to the core library for consumption by collections

## 2.0b3

### Improvements

- Improved filter expression display and syntax in the UI.
- Flow runs can be queried more flexibly and performantly.
- Improved results persistence handling.
- Adds code examples to schedules documentation.
- Added a unit testing utility, `prefect_test_harness`.
- Various documentation updates.

### Bug fixes

- The Scheduler no longer crashes on misconfigured schedules.
- The MarkLateRuns service no longer marks runs as `Late` several seconds too early.
- Dashboard filters including flow/task run states can now be saved.
- Flow runs can no longer transition from terminal states. The engine will no longer try to set the final state of a flow run twice.
- Scheduled flow runs are now deleted when their corresponding deployment is deleted.
- Work queues created in the UI now work the same as those created with the CLI.
- Kubernetes flow runners now correctly inject credentials into the execution environment.
- Work queues created via the UI now function correctly.

## 2.0b2


### Improvements

- Docker flow runners can connect to local API applications on Linux without binding to `0.0.0.0`.
- Adds `with_options` method to flows allowing override of settings e.g. the task runner.

### Bug fixes

- The CLI no longer displays tracebacks on sucessful exit.
- Returning pandas objects from tasks does not error.
- Flows are listed correctly in the UI dashboard.

## 2.0b1

We are excited to introduce this branch as [Prefect 2.0](https://www.prefect.io/blog/introducing-prefect-2-0/), powered by [Orion, our second-generation orchestration engine](https://www.prefect.io/blog/announcing-prefect-orion/)! We will continue to develop Prefect 2.0 on this branch. Both the Orion engine and Prefect 2.0 as a whole will remain under active development in beta for the next several months, with a number of major features yet to come.

This is the first release that's compatible with Prefect Cloud 2.0's beta API - more exciting news to come on that soon!

### Expanded UI
Through our technical preview phase, our focus has been on establishing the right [concepts](https://docs.prefect.io/concepts/overview/) and making them accessible through the CLI and API. Now that some of those concepts have matured, we've made them more accessible and tangible through UI representations. This release adds some very important concepts to the UI:

**Flows and deployments**

If you've ever created a deployment without a schedule, you know it can be difficult to find that deployment in the UI. This release gives flows and their deployments a dedicated home on the growing left sidebar navigation. The dashboard continues to be the primary interface for exploring flow runs and their task runs.

**Work queues**

With the [2.0a13 release](https://github.com/PrefectHQ/prefect/blob/orion/RELEASE-NOTES.md#work-queues), we introduced [work queues](https://docs.prefect.io/concepts/work-queues/), which could only be created through the CLI. Now, you can create and edit work queues directly from the UI, then copy, paste, and run a command that starts an agent that pulls work from that queue.

### Collections
Prefect Collections are groupings of pre-built tasks and flows used to quickly build data flows with Prefect.

Collections are grouped around the services with which they interact. For example, to download data from an S3 bucket, you could use the `s3_download` task from the [prefect-aws collection](https://github.com/PrefectHQ/prefect-aws), or if you want to send a Slack message as part of your flow you could use the `send_message` task from the [prefect-slack collection](https://github.com/PrefectHQ/prefect-slack).

By using Prefect Collections, you can reduce the amount of boilerplate code that you need to write for interacting with common services, and focus on the outcome you're seeking to achieve. Learn more about them in [the docs](https://docs.prefect.io/collections/overview.md).

### Profile switching

We've added the `prefect profile use <name>` command to allow you to easily switch your active profile.

The format for the profiles file has changed to support this. Existing profiles will not work unless their keys are updated.

For example, the profile "foo" must be changed to "profiles.foo" in the file `profiles.toml`:

```toml
[foo]
SETTING = "VALUE"
```

to

```toml
[profiles.foo]
SETTING = "VALUE"
```

### Other enhancements
- It's now much easier to explore Prefect 2.0's major entities, including flows, deployments, flow runs, etc. through the CLI with the `ls` command, which produces consistent, beautifully stylized tables for each entity.
- Improved error handling for issues that the client commonly encounters, such as network errors, slow API requests, etc.
- The UI has been polished throughout to be sleeker, faster, and even more intuitive.
- We've made it even easier to access file storage through [fsspec](https://filesystem-spec.readthedocs.io/en/latest/index.html), which includes [many useful built in implementations](https://filesystem-spec.readthedocs.io/en/latest/api.html#built-in-implementations).

## 2.0a13

We've got some exciting changes to cover in our biggest release yet!

### Work queues

Work queues aggregate work to be done and agents poll a specific work queue for new work. Previously, agents would poll for any scheduled flow run. Now, scheduled flow runs are added to work queues that can filter flow runs by tags, deployment, and flow runner type.

Work queues enable some exiting new features:

- Filtering: Each work queue can target a specific subset of work. This filtering can be adjusted without restarting your agent.
- Concurrency limits: Each work queue can limit the number of flows that run at the same time.
- Pausing: Each work queue can be paused independently. This prevents agents from submitting additional work.

Check out the [work queue documentation](https://docs.prefect.io/concepts/work-queues/) for more details.

Note, `prefect agent start` now requires you to pass a work queue identifier and `prefect orion start` no longer starts an agent by default.

### Remote storage

Prior to this release, the Orion server would store your flow code and results in its local file system. Now, we've introduced storage with external providers including AWS S3, Google Cloud Storage, and Azure Blob Storage.

There's an interactive command, `prefect storage create`, which walks you through the options required to configure storage. Your settings are encrypted and stored in the Orion database.

Note that you will no longer be able to use the Kubernetes or Docker flow runners without configuring storage. While automatically storing flow code in the API was convenient for early development, we're focused on enabling the [hybrid model](https://www.prefect.io/why-prefect/hybrid-model/) as a core feature of Orion.

### Running tasks on Ray

We're excited to announce a new task runner with support for [Ray](https://www.ray.io/). You can run your tasks on an existing Ray cluster, or dynamically create one with each flow run. Ray has powerful support for customizing runtime environments, parallelizing tasks to make use of your full compute power, and dynamically creating distributed task infrastructure.

An [overview of using Ray](https://docs.prefect.io/concepts/task-runners/#running-tasks-on-ray) can be found in our documentation.

### Profiles

Prefect now supports profiles for configuration. You can store settings in profiles and switch between them. For example, this allows you to quickly switch between using a local and hosted API.

View all of the available commands with `prefect config --help` and check out our [settings documentation](https://docs.prefect.io/concepts/settings/) for a full description of how to use profiles.

We've also rehauled our [settings reference](https://docs.prefect.io/api-ref/prefect/settings/#prefect.settings.Settings) to make it easier to see all the available settings. You can override any setting with an environment variable or `prefect config set`.

## 2.0a12

### Filters
Orion captures valuable metadata about your flows, deployments, and their runs. We want it to be just as simple to retrieve this information as it is to record it. This release exposes a powerful set of filter operations to cut through this body of information with ease and precision. Want to see all of the runs of your Daily ETL flow? Now it's as easy as typing `flow:"Daily ETL"` into the filter bar. This update also includes a query builder UI, so you can utilize and learn these operators quickly and easily.

## 2.0a11

### Run Orion on Kubernetes
You can now can run the Orion API, UI, and agent on Kubernetes. We've included a new Prefect CLI command, `prefect kubernetes manifest orion`, that you can use to automatically generate a manifest that runs Orion as a Kubernetes deployment.

Note: Prefect 2.0 beta versions prior to 2.0b6 used the CLI command `prefect orion kubernetes-manifest`.

### Run flows on Kubernetes
<<<<<<< HEAD
With the `KubernetesJob` [infrastructure](https://orion-docs.prefect.io/concepts/infrastructure/), you can now run flows as Kubernetes Jobs. You may specify the Kubernetes flow runner when creating a deployment. If you're running Orion in Kubernetes, you don't need to configure any networking. When the agent runs your deployment, it will create a job, which will start a pod, which creates a container, which runs your flow. You can use standard Kubernetes tooling to display flow run jobs, e.g. `kubectl get jobs -l app=orion`.
=======
With the Kubernetes [flow runner](https://docs.prefect.io/concepts/flow-runners/), you can now run flows as Kubernetes Jobs. You may specify the Kubernetes flow runner when creating a deployment. If you're running Orion in Kubernetes, you don't need to configure any networking. When the agent runs your deployment, it will create a job, which will start a pod, which creates a container, which runs your flow. You can use standard Kubernetes tooling to display flow run jobs, e.g. `kubectl get jobs -l app=orion`.

Learn more about running Orion and flows on Kubernetes in the [Running flows in Kubernetes](https://docs.prefect.io/tutorials/kubernetes-flow-runner/) tutorial.
>>>>>>> 5dbcab47

## 2.0a10

### Concurrent task runner

Speed up your flow runs with the new Concurrent Task Runner. Whether your code is synchronous or asynchronous, this [task runner](https://docs.prefect.io/concepts/task-runners/) will enable tasks that are blocked on input/output to yield to other tasks. To enable this behavior, this task runner always runs synchronous tasks in a worker thread, whereas previously they would run in the main thread.

### Task run concurrency limits

When running a flow using a task runner that enables concurrent execution, or running many flows across multiple execution environments, you may want to limit the number of certain tasks that can run at the same time.

Concurrency limits are set and enforced with task run tags. For example, perhaps you want to ensure that, across all of your flows, there are no more than three open connections to your production database at once. You can do so by creating a “prod-db” tag and applying it to all of the tasks that open a connection to that database. Then, you can create a concurrency limit with `prefect concurrency-limit create prod-db 3`. Now, Orion will ensure that no more than 3 task runs with the “prod-db” tag will run at the same time. Check out [the documentation](https://docs.prefect.io/concepts/tasks/) for more information about task run concurrency limits and other task level concepts.

This feature was previously only available in a paid tier of Prefect Cloud, our hosted commercial offering. We’re very happy to move it to the open source domain, furthering our goal of making Orion the most capable workflow orchestration tool ever.

### Flow parameters

Previously, when calling a flow, we required passed arguments to be serializable data types. Now, flows will accept arbitrary types, allowing ad hoc flow runs and subflow runs to consume unserializable data types. This change is motivated by two important use-cases:

- The flow decorator can be added to a wider range of existing Python functions
- Results from tasks can be passed directly into subflows without worrying about types

Setting flow parameters via the API still requires serializable data so we can store your new value for the parameter. However, we support automatic deserialization of those parameters via type hints. See the [parameters documentation](https://docs.prefect.io/concepts/flows/#parameters) for more details.

### Database migrations

The run metadata that Orion stores in its database is a valuable record of what happened and why. With new database migrations for both SQLite and PostgreSQL, you can retain your data when upgrading. The CLI interface has been updated to include new commands and revise an existing command to leverage these migrations:

- `prefect orion reset-db` is now `prefect orion database reset`
- `prefect orion database upgrade` runs upgrade migrations
- `prefect orion database downgrade` runs downgrade migrations

**Breaking Change**
Because these migrations were not in place initially, if you have installed any previous version of Orion, you must first delete or stamp the existing database with `rm ~/.prefect/orion.db` or `prefect orion database stamp`, respectively. Learn more about database migrations in [the documentation](https://docs.prefect.io/tutorials/orion/#the-database).

### CLI refinements

The CLI has gotten some love with miscellaneous additions and refinements:

- Added `prefect --version` and `prefect -v` to expose version info
- Updated `prefect` to display `prefect --help`
- Enhanced `prefect dev` commands:
    - Added `prefect dev container` to start a container with local code mounted
    - Added `prefect dev build-image` to build a development image
    - Updated `prefect dev start` to hot-reload on API and agent code changes
    - Added `prefect dev api` and `prefect dev agent` to launch hot-reloading services individually

### Other enhancements

- Feel the thrill when you start Orion or an agent with our new banners
- Added a new logging setting for the Orion server log level, defaulting to "WARNING", separate from the client logging setting
- Added a method, `with_options`, to the `Task` class. With this method, you can easily create a new task with modified settings based on an existing task. This will be especially useful in creating tasks from a prebuilt collection, such as Prefect’s task library.
- The logs tab is now the default tab on flow run page, and has been refined with usability and aesthetic improvements.
- As Orion becomes more capable of distributed deployments, the risk of client/server incompatibility issues increases. We’ve added a guard against these issues with API version checking for every request. If the version is missing from the request header, the server will attempt to handle it. If the version is incompatible with the Orion server version, the server will reject it.

## 2.0a9

### Logs

This release marks another major milestone on Orion's continued evolution into a production ready tool. Logs are fundamental output of any orchestrator. Orion's logs are designed to work exactly the way that you'd expect them to work. Our logger is built entirely on Python's [standard library logging configuration hooks](https://docs.python.org/3/library/logging.config.html), so you can easily output to JSON, write to files, set levels, and more - without Orion getting in the way. All logs are associated with a flow run ID. Where relevant, they are also associated with a task run ID.

Once you've run your flow, you can find the logs in a dedicated tab on the flow run page, where you can copy them all or one line at a time. You can even watch them come in as your flow run executes. Future releases will enable further filter options and log downloads.
Learn more about logging in [the docs](https://docs.prefect.io/concepts/logs/).

### Other Enhancements

In addition to logs, we also included the scheduler in the set of services started with `prefect orion start`. Previously, this required a dedicated flag or an additional command. Now, the scheduler is always available while Orion is running.

## 2.0a8

The 2.0a7 release required users to pull Docker images (e.g. `docker pull prefecthq/prefect:2.0a7-python3.8`) before the agent could run flows in Docker.

This release adds pull policies to the `DockerFlowRunner` allowing full control over when your images should be pulled from a registry. We infer reasonable defaults from the tag of your image, following the behavior of [Kubernetes image pull policies](https://kubernetes.io/docs/concepts/containers/images/#image-pull-policy).

## 2.0a7

### Flow Runners

On the heels of the recent rename of Onion's `Executor` to `TaskRunner`, this release introduces `FlowRunner`, an analogous concept that specifies the infrastructure that a flow runs on. Just as a task runner can be specified for a flow, which encapsulates tasks, a flow runner can be specified for a deployment, which encapsulates a flow. This release includes two flow runners, which we expect to be the most commonly used:
- **SubprocessFlowRunner** - The subprocess flow runner is the default flow runner. It allows for specification of a runtime Python environment with `virtualenv` and `conda` support.
- **DockerFlowRunner** - Executes the flow run in a Docker container. The image, volumes, labels, and networks can be customized. From this release on, Docker images for use with this flow runner will be published with each release.

Future releases will introduce runners for executing flows on Kubernetes and major cloud platform's container compute services (e.g. AWS ECS, Google Cloud Run).

### Other enhancements
In addition to flow runners, we added several other enhancements and resolved a few issues, including:
- Corrected git installation command in docs
- Refined UI through color, spacing, and alignment updates
- Resolved memory leak issues associated with the cache of session factories
- Improved agent locking of double submitted flow runs and handling for failed flow run submission

## 2.0a6

### Subflows and Radar follow up
With the 2.0a5 release, we introduced the ability to navigate seamlessly between subflows and parent flows via Radar. In this release, we further enabled that ability by:
- Enabling the dedicated subflow runs tab on the Flow Run page
- Tracking of upstream inputs to subflow runs
- Adding a flow and task run count to all subflow run cards in the Radar view
- Adding a mini Radar view on the Flow run page

### Task Runners
Previous versions of Prefect could only trigger execution of code defined within tasks. Orion can trigger execution of significant code that can be run _outside of tasks_. In order to make the role previously played by Prefect's `Executor` more explicit, we have renamed `Executor` to `TaskRunner`.

A related `FlowRunner` component is forthcoming.

### Other enhancements
In addition to task runners and subflow UI enhancements, we added several other enhancements and resolved a few issues, including:
- Introduced dependency injection pathways so that Orion's database access can be modified after import time
- Enabled the ability to copy the run ID from the flow run page
- Added additional metadata to the flow run page details panel
- Enabled and refined dashboard filters to improve usability, reactivity, and aesthetics
- Added a button to remove filters that prevent deployments without runs from displaying in the dashboard
- Implemented response scoped dependency handling to ensure that a session is always committed before a response is returned to the user

## 2.0a5

### Radar: A new way of visualizing workflows
Orion can orchestrate dynamic, DAG-free workflows. Task execution paths may not be known to Orion prior to a run—the graph “unfolds” as execution proceeds. Radar embraces this dynamism, giving users the clearest possible view of their workflows.

Orion’s Radar is based on a structured, radial canvas upon which tasks are rendered as they are orchestrated. The algorithm optimizes readability through consistent node placement and minimal edge crossings. Users can zoom and pan across the canvas to discover and inspect tasks of interest. The mini-map, edge tracing, and node selection tools make workflow inspection a breeze. Radar also supports direct click-through to a subflow from its parent, enabling users to move seamlessly between task execution graphs.

### Other enhancements
While our focus was on Radar, we also made several other material improvements to Orion, including:
- Added popovers to dashboard charts, so you can see the specific data that comprises each visualization
- Refactored the `OrionAgent` as a fully client side construct
- Enabled custom policies through dependency injection at runtime into Orion via context managers

## 2.0a4

We're excited to announce the fourth alpha release of Prefect's second-generation workflow engine.

In this release, the highlight is executors. Executors are used to run tasks in Prefect workflows.
In Orion, you can write a flow that contains no tasks.
It can call many functions and execute arbitrary Python, but it will all happen sequentially and on a single machine.
Tasks allow you to track and orchestrate discrete chunks of your workflow while enabling powerful execution patterns.

[Executors](https://docs.prefect.io/concepts/executors/) are the key building blocks that enable you to execute code in parallel, on other machines, or with other engines.

### Dask integration

Those of you already familiar with Prefect have likely used our Dask executor.
The first release of Orion came with a Dask executor that could run simple local clusters.
This allowed tasks to run in parallel, but did not expose the full power of Dask.
In this release of Orion, we've reached feature parity with the existing Dask executor.
You can [create customizable temporary clusters](https://docs.prefect.io/tutorials/dask-task-runner/) and [connect to existing Dask clusters](https://docs.prefect.io/tutorials/dask-task-runner/).
Additionally, because flows are not statically registered, we're able to easily expose Dask annotations, which allow you to [specify fine-grained controls over the scheduling of your tasks](https://docs.prefect.io/tutorials/dask-task-runner/) within Dask.


### Subflow executors

[Subflow runs](https://docs.prefect.io/concepts/flows/#subflows) are a first-class concept in Orion and this enables new execution patterns.
For example, consider a flow where most of the tasks can run locally, but for some subset of computationally intensive tasks you need more resources.
You can move your computationally intensive tasks into their own flow, which uses a `DaskExecutor` to spin up a temporary Dask cluster in the cloud provider of your choice.
Next, you simply call the flow that uses a `DaskExecutor` from your other, parent flow.
This pattern can be nested or reused multiple times, enabling groups of tasks to use the executor that makes sense for their workload.

Check out our [multiple executor documentation](https://docs.prefect.io/concepts/executors/#using-multiple-task-runners) for an example.


### Other enhancements

While we're excited to talk about these new features, we're always hard at work fixing bugs and improving performance. This release also includes:

- Updates to database engine disposal to support large, ephemeral server flow runs
- Improvements and additions to the `flow-run` and `deployment` command-line interfaces
    - `prefect deployment ls`
    - `prefect deployment inspect <name>`
    - `prefect flow-run inspect <id>`
    - `prefect flow-run ls`
- Clarification of existing documentation and additional new documentation
- Fixes for database creation and startup issues<|MERGE_RESOLUTION|>--- conflicted
+++ resolved
@@ -493,13 +493,8 @@
 Note: Prefect 2.0 beta versions prior to 2.0b6 used the CLI command `prefect orion kubernetes-manifest`.
 
 ### Run flows on Kubernetes
-<<<<<<< HEAD
+
 With the `KubernetesJob` [infrastructure](https://orion-docs.prefect.io/concepts/infrastructure/), you can now run flows as Kubernetes Jobs. You may specify the Kubernetes flow runner when creating a deployment. If you're running Orion in Kubernetes, you don't need to configure any networking. When the agent runs your deployment, it will create a job, which will start a pod, which creates a container, which runs your flow. You can use standard Kubernetes tooling to display flow run jobs, e.g. `kubectl get jobs -l app=orion`.
-=======
-With the Kubernetes [flow runner](https://docs.prefect.io/concepts/flow-runners/), you can now run flows as Kubernetes Jobs. You may specify the Kubernetes flow runner when creating a deployment. If you're running Orion in Kubernetes, you don't need to configure any networking. When the agent runs your deployment, it will create a job, which will start a pod, which creates a container, which runs your flow. You can use standard Kubernetes tooling to display flow run jobs, e.g. `kubectl get jobs -l app=orion`.
-
-Learn more about running Orion and flows on Kubernetes in the [Running flows in Kubernetes](https://docs.prefect.io/tutorials/kubernetes-flow-runner/) tutorial.
->>>>>>> 5dbcab47
 
 ## 2.0a10
 
