--- conflicted
+++ resolved
@@ -21,17 +21,6 @@
     # Package setup
     packages=find_packages(where="src"),
     package_dir={"": "src"},
-<<<<<<< HEAD
-    package_data={
-        "prefect": [
-            "orion/database/alembic.ini",
-            "orion/database/migrations/*",
-            "orion/database/migrations/versions/*",
-            "orion/database/migrations/versions/*/*",
-        ]
-    },
-=======
->>>>>>> d6d54e16
     include_package_data=True,
     # CLI
     entry_points={
