import pytest
import pendulum
from uuid import uuid4
from prefect.orion import models, schemas


class TestCreateFlowRunState:
    async def test_create_flow_run_state(self, flow_run, client, database_session):
        flow_run_state_data = {
            "flow_run_id": flow_run.id,
<<<<<<< HEAD
            "flow_run_state": schemas.actions.StateCreate(type="RUNNING").json_dict(),
=======
            "state": schemas.actions.StateCreate(
                name="MyState", type="Running", timestamp=pendulum.now()
            ).json_dict(),
>>>>>>> a2a8a9e5
        }
        response = await client.post("/flow_run_states/", json=flow_run_state_data)
        assert response.status_code == 200
        assert response.json()["id"]

        flow_run_state = await models.flow_run_states.read_flow_run_state(
            session=database_session, id=response.json()["id"]
        )
        assert flow_run_state.flow_run_id == flow_run.id

    async def test_create_flow_run_state_requires_flow_run_id(
        self, flow_run, client, database_session
    ):
        flow_run_state_data = {
            "flow_run_id": None,
            "state": schemas.actions.StateCreate(
                name="MyState", type="Running", timestamp=pendulum.now()
            ).json_dict(),
        }
        response = await client.post("/flow_run_states/", json=flow_run_state_data)
        assert response.status_code == 422
        assert "value_error.missing" in response.text


class TestReadFlowRunStateById:
    async def test_read_flow_run_state(self, flow_run, client):
        # create a flow run state to read
        flow_run_state_data = {
            "flow_run_id": flow_run.id,
<<<<<<< HEAD
            "flow_run_state": schemas.actions.StateCreate(type="RUNNING").json_dict(),
=======
            "state": schemas.actions.StateCreate(
                name="MyState", type="Running", timestamp=pendulum.now()
            ).json_dict(),
>>>>>>> a2a8a9e5
        }
        response = await client.post("/flow_run_states/", json=flow_run_state_data)

        # make sure we can read the state
        flow_run_state_id = response.json()["id"]
        response = await client.get(f"/flow_run_states/{flow_run_state_id}")
        assert response.status_code == 200
        assert response.json()["id"] == flow_run_state_id

    async def test_read_flow_run_state_returns_404_if_does_not_exist(self, client):
        response = await client.get(f"/flow_run_states/{uuid4()}")
        assert response.status_code == 404


class TestReadFlowRunStateByFlowRunId:
    async def test_read_flow_run_state(self, flow_run, flow_run_states, client):
        response = await client.get(f"/flow_run_states/?flow_run_id={flow_run.id}")
        assert response.status_code == 200
        response_state_ids = {state["id"] for state in response.json()}
        assert response_state_ids == set([state.id for state in flow_run_states])<|MERGE_RESOLUTION|>--- conflicted
+++ resolved
@@ -8,13 +8,9 @@
     async def test_create_flow_run_state(self, flow_run, client, database_session):
         flow_run_state_data = {
             "flow_run_id": flow_run.id,
-<<<<<<< HEAD
-            "flow_run_state": schemas.actions.StateCreate(type="RUNNING").json_dict(),
-=======
             "state": schemas.actions.StateCreate(
                 name="MyState", type="Running", timestamp=pendulum.now()
             ).json_dict(),
->>>>>>> a2a8a9e5
         }
         response = await client.post("/flow_run_states/", json=flow_run_state_data)
         assert response.status_code == 200
@@ -44,13 +40,9 @@
         # create a flow run state to read
         flow_run_state_data = {
             "flow_run_id": flow_run.id,
-<<<<<<< HEAD
-            "flow_run_state": schemas.actions.StateCreate(type="RUNNING").json_dict(),
-=======
             "state": schemas.actions.StateCreate(
                 name="MyState", type="Running", timestamp=pendulum.now()
             ).json_dict(),
->>>>>>> a2a8a9e5
         }
         response = await client.post("/flow_run_states/", json=flow_run_state_data)
 
