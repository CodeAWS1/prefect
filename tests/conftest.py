--- conflicted
+++ resolved
@@ -317,7 +317,6 @@
             yield ctx
 
 
-<<<<<<< HEAD
 @pytest.fixture(scope="session")
 def docker() -> Generator[DockerClient, None, None]:
     with docker_client() as client:
@@ -357,7 +356,7 @@
         CliRunner().invoke(dev_app, ["build-image"])
 
     return image_name
-=======
+
 @pytest.fixture(autouse=True)
 def reset_object_registry():
     """
@@ -366,5 +365,4 @@
     from prefect.context import PrefectObjectRegistry
 
     with PrefectObjectRegistry():
-        yield
->>>>>>> 0c826840
+        yield