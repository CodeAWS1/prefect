--- conflicted
+++ resolved
@@ -106,11 +106,7 @@
     def test_json_codec_function(self):
 
         j = json_utils.dumps(a_test_fn)
-<<<<<<< HEAD
-        assert default_load_json(j) == {"//fn": "tests.utilities.test_json.a_test_fn"}
-=======
         assert json.loads(j) == {"//load_obj": "tests.utilities.test_json.a_test_fn"}
->>>>>>> e466356d
         assert a_test_fn == json_utils.loads(j)
 
     def test_json_codec_builtin_function(self):
