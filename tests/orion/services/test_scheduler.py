import sqlalchemy as sa
import datetime
import pendulum
from prefect.orion import models, schemas
from prefect.orion.services.scheduler import Scheduler


async def test_create_schedules_from_deployment(flow, session):
    deployment = await models.deployments.create_deployment(
        session=session,
        deployment=schemas.core.Deployment(
            name="test",
            flow_id=flow.id,
            schedule=schemas.schedules.IntervalSchedule(
                interval=datetime.timedelta(hours=1)
            ),
        ),
    )
    await session.commit()

    n_runs = await models.flow_runs.count_flow_runs(session)
    assert n_runs == 0

    await Scheduler().run_once()
    runs = await models.flow_runs.read_flow_runs(session)
    assert len(runs) == 100 == Scheduler.max_runs
    expected_dates = await deployment.schedule.get_dates(Scheduler.max_runs)
    assert set(expected_dates) == {r.state.state_details.scheduled_time for r in runs}


async def test_create_schedule_respects_max_future_time(flow, session):
    deployment = await models.deployments.create_deployment(
        session=session,
        deployment=schemas.core.Deployment(
            name="test",
            flow_id=flow.id,
            schedule=schemas.schedules.IntervalSchedule(
<<<<<<< HEAD
                interval=datetime.timedelta(days=30), anchor_date=pendulum.now()
=======
                interval=datetime.timedelta(days=30), anchor_date=pendulum.now("UTC")
>>>>>>> 9388e4dc
            ),
        ),
    )
    await session.commit()

    n_runs = await models.flow_runs.count_flow_runs(session)
    assert n_runs == 0
    await Scheduler().run_once()
    runs = await models.flow_runs.read_flow_runs(session)

    assert len(runs) == 3
    expected_dates = await deployment.schedule.get_dates(
        Scheduler.max_runs, end=pendulum.now().add(seconds=Scheduler.max_future_seconds)
    )
    assert set(expected_dates) == {r.state.state_details.scheduled_time for r in runs}


async def test_create_schedules_from_multiple_deployments(flow, session):
    flow_2 = await models.flows.create_flow(
        session=session, flow=schemas.core.Flow(name="flow-2")
    )

    d1 = await models.deployments.create_deployment(
        session=session,
        deployment=schemas.core.Deployment(
            name="test",
            flow_id=flow.id,
            schedule=schemas.schedules.IntervalSchedule(
                interval=datetime.timedelta(hours=1)
            ),
        ),
    )
    d2 = await models.deployments.create_deployment(
        session=session,
        deployment=schemas.core.Deployment(
            name="test-2",
            flow_id=flow.id,
            schedule=schemas.schedules.IntervalSchedule(
                interval=datetime.timedelta(days=10)
            ),
        ),
    )
    d3 = await models.deployments.create_deployment(
        session=session,
        deployment=schemas.core.Deployment(
            name="test",
            flow_id=flow_2.id,
            schedule=schemas.schedules.IntervalSchedule(
                interval=datetime.timedelta(days=5)
            ),
        ),
    )
    await session.commit()

    n_runs = await models.flow_runs.count_flow_runs(session)
    assert n_runs == 0

    await Scheduler().run_once()
    runs = await models.flow_runs.read_flow_runs(session)
    assert len(runs) == 130

    expected_dates = set()
    for deployment in [d1, d2, d3]:
        dep_runs = await deployment.schedule.get_dates(
            Scheduler.max_runs,
            start=pendulum.now(),
            end=pendulum.now().add(seconds=Scheduler.max_future_seconds),
        )
        expected_dates.update(dep_runs)
    assert set(expected_dates) == {r.state.state_details.scheduled_time for r in runs}


async def test_scheduler_respects_schedule_is_active(flow, session):
    deployment = await models.deployments.create_deployment(
        session=session,
        deployment=schemas.core.Deployment(
            name="test",
            flow_id=flow.id,
            schedule=schemas.schedules.IntervalSchedule(
                interval=datetime.timedelta(hours=1)
            ),
            is_schedule_active=False,
        ),
    )
    await session.commit()

    n_runs = await models.flow_runs.count_flow_runs(session)
    assert n_runs == 0

    await Scheduler().run_once()
    n_runs_2 = await models.flow_runs.count_flow_runs(session)
    assert n_runs_2 == 0<|MERGE_RESOLUTION|>--- conflicted
+++ resolved
@@ -35,11 +35,7 @@
             name="test",
             flow_id=flow.id,
             schedule=schemas.schedules.IntervalSchedule(
-<<<<<<< HEAD
-                interval=datetime.timedelta(days=30), anchor_date=pendulum.now()
-=======
                 interval=datetime.timedelta(days=30), anchor_date=pendulum.now("UTC")
->>>>>>> 9388e4dc
             ),
         ),
     )
