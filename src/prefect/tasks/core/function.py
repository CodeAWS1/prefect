--- conflicted
+++ resolved
@@ -47,21 +47,4 @@
         self.run = fn
         update_wrapper(self, fn)
 
-<<<<<<< HEAD
-        super().__init__(name=name, **kwargs)
-
-    def __getattr__(self, k):
-        if k == "__wrapped__":
-            return self.run
-
-        if k == "__name__":
-            return self.name
-
-        raise AttributeError(
-            f"'FunctionTask' object has no attribute {k}."
-            " Did you call this object within a function that should have been"
-            "decorated with @prefect.task?"
-        )
-=======
-        super().__init__(name=name, **kwargs)
->>>>>>> d1e4413f
+        super().__init__(name=name, **kwargs)