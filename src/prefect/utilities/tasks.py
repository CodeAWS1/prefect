import itertools
from collections.abc import Sequence
from contextlib import contextmanager
from datetime import timedelta
from functools import wraps
from typing import TYPE_CHECKING, Any, Callable, Iterator, Optional

import pendulum
from toolz import curry

import prefect

__all__ = [
    "tags",
    "as_task",
    "pause_task",
    "task",
    "unmapped",
    "apply_map",
    "defaults_from_attrs",
]

if TYPE_CHECKING:
    import prefect.tasks.core.constants
    import prefect.tasks.core.collections
    import prefect.tasks.core.function
<<<<<<< HEAD
    from prefect import Task, Flow  # pylint: disable=W0611


def apply_map(func: Callable, *args: Any, flow: "Flow" = None, **kwargs: Any) -> Any:
    """
    Map a function that adds tasks to a flow elementwise across one or more
    tasks.  Arguments that should _not_ be mapped over should be wrapped with
    `prefect.unmapped`.

    This can be useful when wanting to create complicated mapped pipelines
    (e.g. ones using control flow components like `case`).

    Args:
        - func (Callable): a function that adds tasks to a flow
        - *args: task arguments to map over
        - flow (Flow, optional): The flow to use, defaults to the current flow
            in context if no flow is specified. If specified, `func` must accept
            a `flow` keyword argument.
        - **kwargs: keyword task arguments to map over

    Returns:
        - Any: the output of `func`, if any

    Example:

    ```python
    from prefect import task, case, apply_map
    from prefect.tasks.control_flow import merge

    @task
    def inc(x):
        return x + 1

    @task
    def is_even(x):
        return x % 2 == 0

    def inc_if_even(x):
        with case(is_even(x), True):
            x2 = inc(x)
        return merge(x, x2)

    with Flow("example") as flow:
        apply_map(inc_if_even, range(10))
    """
    from prefect.tasks.core.constants import Constant

    no_flow_provided = flow is None
    if no_flow_provided:
        flow = prefect.context.get("flow", None)
        if flow is None:
            raise ValueError("Couldn't infer a flow in the current context")
    assert isinstance(flow, prefect.Flow)  # appease mypy

    # Check if args/kwargs are valid first
    for x in itertools.chain(args, kwargs.values()):
        if not isinstance(x, (prefect.Task, unmapped, Sequence)):
            raise TypeError(
                f"Cannot map over non-sequence object of type `{type(x).__name__}`"
            )

    flow2 = prefect.Flow("temporary flow")
    # A mapping of all the input args -> (is_mapped, is_constant)
    arg_info = {}
    # A mapping of the ids of all constants -> the Constant task.
    # Used to convert constants to constant tasks if needed
    id_to_const = {}

    def preprocess(a: Any) -> "Task":
        a2 = as_task(a, flow=flow2)
        is_mapped = not isinstance(a, unmapped)
        is_constant = isinstance(a2, Constant)
        arg_info[a2] = (is_mapped, is_constant)
        if not is_constant:
            flow.add_task(a2)  # type: ignore
        if is_mapped and is_constant:
            id_to_const[id(a2.value)] = a2  # type: ignore
        return a2

    args2 = [preprocess(a) for a in args]
    kwargs2 = {k: preprocess(v) for k, v in kwargs.items()}

    # Construct a temporary flow for the subgraph
    with prefect.context(mapped=True):
        with flow2:
            if no_flow_provided:
                res = func(*args2, **kwargs2)
            else:
                res = func(*args2, flow=flow2, **kwargs2)

    # Copy over all tasks in the subgraph
    for task in flow2.tasks:
        flow.add_task(task)

    # Copy over all edges, updating any non-explicitly-unmapped edges to mapped
    for edge in flow2.edges:
        flow.add_edge(
            upstream_task=edge.upstream_task,
            downstream_task=edge.downstream_task,
            key=edge.key,
            mapped=arg_info.get(edge.upstream_task, (True,))[0],
        )

    # Copy over all constants, updating any constants that should be mapped
    # to be tasks rather than stored in the constants mapping
    for task, constants in flow2.constants.items():
        for key, c in constants.items():
            if id(c) in id_to_const:
                c_task = id_to_const[id(c)]
                flow.add_task(c_task)
                flow.add_edge(
                    upstream_task=c_task, downstream_task=task, key=key, mapped=True
                )
            else:
                flow.constants[task][key] = c

    # Any task created inside `apply_map` must have a transitive dependency to
    # all of the inputs to apply_map, except for unmapped constants.  This
    # ensures three things:
    #
    # - All mapped arguments must have the same length. supporting disparate
    # lengths leads to odd semantics.
    #
    # - Tasks created by `apply_map` conceptually share an upstream dependency
    # tree. This matches the causality you'd expect if you were running as
    # normal eager python code - the stuff inside the `apply_map` only runs if
    # the inputs are completed, not just the inputs that certain subcomponents
    # depend on.
    #
    # - Tasks with no external dependencies are treated the same as tasks with
    # external deps (we need to add upstream_tasks to tasks created in `func`
    # with no external deps to get them to run as proper map tasks).  We add
    # upstream tasks uniformly for all tasks, not just ones without external
    # deps - the uniform behavior makes this easier to reason about.
    #
    # Here we do a final pass adding missing upstream deps on mapped arguments
    # to all newly created tasks in the apply_map.
    new_tasks = flow2.tasks.difference(arg_info)
    for task in new_tasks:
        upstream_tasks = flow.upstream_tasks(task)
        is_root_in_subgraph = not upstream_tasks.intersection(new_tasks)
        if is_root_in_subgraph:
            for arg_task, (is_mapped, is_constant) in arg_info.items():
                # Add all args except unmapped constants as direct
                # upstream tasks if they're not already upstream tasks
                if arg_task not in upstream_tasks and (is_mapped or not is_constant):
                    flow.add_edge(
                        upstream_task=arg_task, downstream_task=task, mapped=is_mapped,
                    )
    return res
=======
    from prefect.core.flow import Flow
>>>>>>> 0075f99b


@contextmanager
def tags(*tags: str) -> Iterator[None]:
    """
    Context manager for setting task tags.

    Args:
        - *tags ([str]): a list of tags to apply to the tasks created within
            the context manager

    Example:
    ```python
    @task
    def add(x, y):
        return x + y

    with Flow("My Flow") as f:
        with tags("math", "function"):
            result = add(1, 5)

    print(result.tags) # {"function", "math"}
    ```
    """
    tags_set = set(tags)
    tags_set.update(prefect.context.get("tags", set()))
    with prefect.context(tags=tags_set):
        yield


def as_task(x: Any, flow: "Optional[Flow]" = None) -> "prefect.Task":
    """
    Wraps a function, collection, or constant with the appropriate Task type. If a constant
    or collection of constants is passed, a `Constant` task is returned.

    Args:
        - x (object): any Python object to convert to a prefect Task
        - flow (Flow, optional): Flow to which the prefect Task will be bound

    Returns:
        - a prefect Task representing the passed object
    """
    from prefect.tasks.core.constants import Constant

    def is_constant(x: Any) -> bool:
        """
        Helper function for determining if nested collections are constants without calling
        `bind()`, which would create new tasks on the active graph.
        """
        if isinstance(x, (prefect.core.Task, unmapped)):
            return False
        elif isinstance(x, (list, tuple, set)):
            return all(is_constant(xi) for xi in x)
        elif isinstance(x, dict):
            return all(is_constant(xi) for xi in x.values())
        return True

    # task objects
    if isinstance(x, prefect.core.Task):  # type: ignore
        return x
    elif isinstance(x, unmapped):
        return x.task

    # handle constants, including collections of constants
    elif is_constant(x):
        return_task = Constant(x)  # type: prefect.core.Task

    # collections
    elif isinstance(x, list):
        return_task = prefect.tasks.core.collections.List().bind(*x, flow=flow)
    elif isinstance(x, tuple):
        return_task = prefect.tasks.core.collections.Tuple().bind(*x, flow=flow)
    elif isinstance(x, set):
        return_task = prefect.tasks.core.collections.Set().bind(*x, flow=flow)
    elif isinstance(x, dict):
        keys, values = [], []
        for k, v in x.items():
            keys.append(k)
            values.append(v)
        return_task = prefect.tasks.core.collections.Dict().bind(
            keys=keys, values=values, flow=flow
        )

    else:
        return x

    return_task.auto_generated = True  # type: ignore
    return return_task


def pause_task(message: str = None, duration: timedelta = None) -> None:
    """
    Utility function for pausing a task during execution to wait for manual intervention.
    Note that the _entire task_ will be rerun if the user decides to run this task again!
    The only difference is that this utility will _not_ raise a `PAUSE` signal.
    To bypass a `PAUSE` signal being raised, put the task into a Resume state.

    Args:
        - message (str): an optional message for the Pause state.
        - duration (timedelta): an optional pause duration; otherwise infinite (well, 10 years)

    Example:
        ```python
        from prefect import Flow
        from prefect.utilities.tasks import task, pause_task

        @task
        def add(x, y):
            z = y - x  ## this code will be rerun after resuming from the pause!
            if z == 0: ## this code will be rerun after resuming from the pause!
                pause_task()
            return x + y

        with Flow("My Flow") as f:
            res = add(4, 4)

        state = f.run()
        state.result[res] # a Paused state

        state = f.run(task_states={res: Resume()})
        state.result[res] # a Success state
        ```
    """
    if duration is not None:
        start_time = pendulum.now("utc") + duration
    else:
        start_time = None
    if prefect.context.get("resume", False) is False:
        raise prefect.engine.signals.PAUSE(  # type: ignore
            message=message or "Pause signal raised during task execution.",
            start_time=start_time,
        )


@curry
def task(
    fn: Callable, **task_init_kwargs: Any
) -> "prefect.tasks.core.function.FunctionTask":
    """
    A decorator for creating Tasks from functions.

    Args:
        - fn (Callable): the decorated function
        - **task_init_kwargs (Any): keyword arguments that will be passed to the `Task`
            constructor on initialization.

    Returns:
        - FunctionTask: A instance of a FunctionTask

    Raises:
        - ValueError: if the provided function violates signature requirements
            for Task run methods

    Usage:

    ```
    @task(name='hello', retries=3)
    def hello(name):
        print('hello, {}'.format(name))

    with Flow("My Flow") as flow:
        t1 = hello('foo')
        t2 = hello('bar')

    ```

    The decorator is best suited to Prefect's functional API, but can also be used
    with the imperative API.

    ```
    @task
    def fn_without_args():
        return 1

    @task
    def fn_with_args(x):
        return x

    # both tasks work inside a functional flow context
    with Flow("My Flow"):
        fn_without_args()
        fn_with_args(1)
    ```
    """
    return prefect.tasks.core.function.FunctionTask(fn=fn, **task_init_kwargs)


class unmapped:
    """
    A container for specifying that a task should _not_ be mapped over when
    called with `task.map`.

    Args:
        - task (Task): the task to mark as "unmapped"; if not a Task subclass,
            Prefect will attempt to convert it to one.

    Example:
        ```python
        from prefect import Flow, Task, unmapped

        class AddTask(Task):
            def run(self, x, y):
                return x + y

        class ListTask(Task):
            def run(self):
                return [1, 2, 3]

        with Flow("My Flow"):
            add = AddTask()
            ll = ListTask()
            result = add.map(x=ll, y=unmapped(5), upstream_tasks=[unmapped(Task())])
        ```
    """

    def __init__(self, task: "prefect.Task"):
        self.task = as_task(task)


def defaults_from_attrs(*attr_args: str) -> Callable:
    """
    Helper decorator for dealing with Task classes with attributes that serve
    as defaults for `Task.run`.  Specifically, this decorator allows the author
    of a Task to identify certain keyword arguments to the run method which
    will fall back to `self.ATTR_NAME` if not explicitly provided to
    `self.run`.  This pattern allows users to create a Task "template", whose
    default settings can be created at initialization but overrided in
    individual instances when the Task is called.

    Args:
        - *attr_args (str): a splatted list of strings specifying which
            kwargs should fallback to attributes, if not provided at runtime. Note that
            the strings provided here must match keyword arguments in the `run` call signature,
            as well as the names of attributes of this Task.

    Returns:
        - Callable: the decorated / altered `Task.run` method

    Example:
    ```python
    class MyTask(Task):
        def __init__(self, a=None, b=None):
            self.a = a
            self.b = b

        @defaults_from_attrs('a', 'b')
        def run(self, a=None, b=None):
            return a, b

    task = MyTask(a=1, b=2)

    task.run() # (1, 2)
    task.run(a=99) # (99, 2)
    task.run(a=None, b=None) # (None, None)
    ```
    """

    def wrapper(run_method: Callable) -> Callable:
        @wraps(run_method)
        def method(self: Any, *args: Any, **kwargs: Any) -> Any:
            for attr in attr_args:
                kwargs.setdefault(attr, getattr(self, attr))
            return run_method(self, *args, **kwargs)

        return method

    return wrapper<|MERGE_RESOLUTION|>--- conflicted
+++ resolved
@@ -24,8 +24,7 @@
     import prefect.tasks.core.constants
     import prefect.tasks.core.collections
     import prefect.tasks.core.function
-<<<<<<< HEAD
-    from prefect import Task, Flow  # pylint: disable=W0611
+    from prefect import Flow
 
 
 def apply_map(func: Callable, *args: Any, flow: "Flow" = None, **kwargs: Any) -> Any:
@@ -93,7 +92,7 @@
     # Used to convert constants to constant tasks if needed
     id_to_const = {}
 
-    def preprocess(a: Any) -> "Task":
+    def preprocess(a: Any) -> "prefect.Task":
         a2 = as_task(a, flow=flow2)
         is_mapped = not isinstance(a, unmapped)
         is_constant = isinstance(a2, Constant)
@@ -175,9 +174,6 @@
                         upstream_task=arg_task, downstream_task=task, mapped=is_mapped,
                     )
     return res
-=======
-    from prefect.core.flow import Flow
->>>>>>> 0075f99b
 
 
 @contextmanager
