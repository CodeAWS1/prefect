import hashlib
import inspect
from abc import ABC
from typing import TYPE_CHECKING, Any, Dict, List, Optional, Type, Union
from uuid import UUID, uuid4

from pydantic import BaseModel, HttpUrl
from typing_extensions import get_args, get_origin

import prefect
from prefect.orion.schemas.core import BlockDocument, BlockSchema, BlockType
from prefect.utilities.asyncio import asyncnullcontext
from prefect.utilities.collections import remove_nested_keys
from prefect.utilities.hashing import hash_objects

if TYPE_CHECKING:
    from prefect.client import OrionClient

BLOCK_REGISTRY: Dict[str, Type["Block"]] = dict()


def register_block(block: Type["Block"]):
    """
    Register a block class for later use. Blocks can be retrieved via
    block schema checksum.
    """
    schema_checksum = block._calculate_schema_checksum()
    BLOCK_REGISTRY[schema_checksum] = block
    return block


def get_block_class(checksum: str) -> Type["Block"]:
    block = BLOCK_REGISTRY.get(checksum)
    if not block:
        raise ValueError(
            f"No block schema exists for block schema checksum {checksum}."
        )
    return block


class Block(BaseModel, ABC):
    class Config:
        extra = "allow"

        @staticmethod
        def schema_extra(schema: Dict[str, Any], model: Type["Block"]):
            """
            Customizes Pydantic's schema generation feature to add blocks related information.
            """
            schema["block_type_name"] = model.get_block_type_name()

            refs = schema["block_schema_references"] = {}
            for field in model.__fields__.values():
                if Block.is_block_class(field.type_):
                    refs[field.name] = field.type_._to_block_schema_reference_dict()
                if get_origin(field.type_) is Union:
                    refs[field.name] = []
                    for type_ in get_args(field.type_):
                        if Block.is_block_class(type_):
                            refs[field.name].append(
                                type_._to_block_schema_reference_dict()
                            )

    """
    A base class for implementing a block that wraps an external service.

    This class can be defined with an arbitrary set of fields and methods, and
    couples business logic with data contained in an block document. 
    `_block_document_name`, `_block_document_id`, `_block_schema_id`, and 
    `_block_type_id` are reserved by Orion as Block metadata fields, but 
    otherwise a Block can implement arbitrary logic. Blocks can be instantiated
    without populating these metadata fields, but can only be used interactively,
    not with the Orion API.

    Instead of the __init__ method, a block implementation allows the
    definition of a `block_initialization` method that is called after
    initialization.
    """

    def __init__(self, *args, **kwargs):
        super().__init__(*args, **kwargs)
        self.block_initialization()

    def block_initialization(self) -> None:
        pass

    # -- private class variables
    # set by the class itself

    # Attribute to customize the name of the block type created
    # when the block is registered with Orion. If not set, block
    # type name will default to the class name.
    _block_type_name: Optional[str] = None
    # Attributes used to set properties on a block type when registered
    # with Orion.
    _logo_url: Optional[HttpUrl] = None
    _documentation_url: Optional[HttpUrl] = None

    # -- private instance variables
    # these are set when blocks are loaded from the API
    _block_type_id: Optional[UUID] = None
    _block_schema_id: Optional[UUID] = None
    _block_schema_capabilities: Optional[List[str]] = None
    _block_document_id: Optional[UUID] = None
    _block_document_name: Optional[str] = None

    @classmethod
    def get_block_type_name(cls):
        return cls._block_type_name or cls.__name__

    @classmethod
    def _to_block_schema_reference_dict(cls):
        return dict(
            block_type_name=cls.get_block_type_name(),
            block_schema_checksum=cls._calculate_schema_checksum(),
        )

    @classmethod
    def _calculate_schema_checksum(
        cls, block_schema_fields: Optional[Dict[str, Any]] = None
    ):
        """
        Generates a unique hash for the underlying schema of block.

        Args:
            block_schema_fields: Dictionary detailing block schema fields to generate a
                checksum for. The fields of the current class is used if this parameter
                is not provided.

        Returns:
            str: The calculated checksum prefixed with the hashing algorithm used.
        """
        block_schema_fields = (
            cls.schema() if block_schema_fields is None else block_schema_fields
        )
        fields_for_checksum = remove_nested_keys(
            ["description", "definitions"], block_schema_fields
        )
        checksum = hash_objects(fields_for_checksum, hash_algo=hashlib.sha256)
        if checksum is None:
            raise ValueError("Unable to compute checksum for block schema")
        else:
            return f"sha256:{checksum}"

    def _to_block_document(
        self,
        name: Optional[str] = None,
        block_schema_id: Optional[UUID] = None,
        block_type_id: Optional[UUID] = None,
    ) -> BlockDocument:
        """
        Creates the corresponding block document based on the data stored in a block.
        The corresponding block document name, block type ID, and block schema ID must
        either be passed into the method or configured on the block.

        Args:
            name: The name of the created block document.
            block_schema_id: UUID of the corresponding block schema.
            block_type_id: UUID of the corresponding block type.

        Returns:
            BlockDocument: Corresponding block document
                populated with the block's configured data.
        """
        if not name and not self._block_document_name:
            raise ValueError("No name provided, either as an argument or on the block.")
        if not block_schema_id and not self._block_schema_id:
            raise ValueError(
                "No block schema ID provided, either as an argument or on the block."
            )
        if not block_type_id and not self._block_type_id:
            raise ValueError(
                "No block type ID provided, either as an argument or on the block."
            )

        data_keys = self.schema()["properties"].keys()
        block_document_data = self.dict(include=data_keys)

        for key in data_keys:
            field_value = getattr(self, key)
            if Block.is_block(field_value):
                if field_value._block_document_id is not None:
                    block_document_data[key] = {
                        "$ref": {"block_document_id": field_value._block_document_id}
                    }

        return BlockDocument(
            id=self._block_document_id or uuid4(),
            name=name or self._block_document_name,
            block_schema_id=block_schema_id or self._block_schema_id,
            block_type_id=block_type_id or self._block_type_id,
            data=block_document_data,
            block_schema=self._to_block_schema(
                block_type_id=block_type_id or self._block_type_id,
            ),
            block_type=self._to_block_type(),
        )

    @classmethod
    def _to_block_schema(cls, block_type_id: Optional[UUID] = None) -> BlockSchema:
        """
        Creates the corresponding block schema of the block.
        The corresponding block_type_id must either be passed into
        the method or configured on the block.

        Args:
            block_type_id: UUID of the corresponding block type.

        Returns:
            BlockSchema: The corresponding block schema.
        """
        fields = cls.schema()
        return BlockSchema(
            id=cls._block_schema_id if cls._block_schema_id is not None else uuid4(),
            checksum=cls._calculate_schema_checksum(),
            fields=fields,
            block_type_id=block_type_id or cls._block_type_id,
            block_type=cls._to_block_type(),
            capabilities=cls._block_schema_capabilities
            if cls._block_schema_capabilities is not None
            else list(),
        )

    @classmethod
    def _to_block_type(cls) -> BlockType:
        """
        Creates the corresponding block type of the block.

        Returns:
            BlockType: The corresponding block type.
        """
        return BlockType(
            id=cls._block_type_id or uuid4(),
            name=cls.get_block_type_name(),
            logo_url=cls._logo_url,
            documentation_url=cls._documentation_url,
        )

    @classmethod
    def _from_block_document(cls, block_document: BlockDocument):
        """
        Instantiates a block from a given block document. The corresponding block class
        will be looked up in the block registry based on the corresponding block schema
        of the provided block document.

        Args:
            block_document: The block document used to instantiate a block.

        Raises:
            ValueError: If the provided block document doesn't have a corresponding block
                schema.

        Returns:
            Block: Hydrated block with data from block document.
        """
        if block_document.block_schema is None:
            raise ValueError(
                "Unable to determine block schema for provided block document"
            )
        block_schema_cls = (
            cls
            if cls.__name__ != "Block"
            else get_block_class(
                checksum=block_document.block_schema.checksum,
            )
        )
        block = block_schema_cls.parse_obj(block_document.data)
        block._block_document_id = block_document.id
        block.__class__._block_schema_id = block_document.block_schema_id
        block.__class__._block_type_id = block_document.block_type_id
        block._block_document_name = block_document.name
        return block

    @classmethod
    async def load(cls, name: str):
        """
        Retrieves data from the block document with the given name for the block type
        that corresponds with the current class and returns an instantiated version of
        the current class with the data stored in the block document.

        Args:
            name: The name of the block document.

        Raises:
            ValueError: If the requested block document is not found.

        Returns:
            An instance of the current class hydrated with the data stored in the
            block document with the specified name.
        """
        async with prefect.client.get_client() as client:
            try:
                block_document = await client.read_block_document_by_name(
                    name=name, block_type_name=cls.get_block_type_name()
                )
            except prefect.exceptions.ObjectNotFound as e:
                raise ValueError(
                    f"Unable to find block document named {name} for block type {cls.get_block_type_name()}"
                ) from e
        return cls._from_block_document(block_document)

    @staticmethod
<<<<<<< HEAD
    def is_block_class(cls) -> bool:
        return inspect.isclass(cls) and issubclass(cls, Block)

    @staticmethod
    def is_block(obj) -> bool:
        return isinstance(obj, Block)

    @classmethod
    async def register(cls):
        """
        Makes block available for configuration with current Orion server.
        Recursively registers all nested blocks. Registration is idempotent.
        """
        for field in cls.__fields__.values():
            if Block.is_block_class(field.type_):
                await field.type_.register()
            if get_origin(field.type_) is Union:
                for type_ in get_args(field.type_):
                    if Block.is_block_class(type_):
                        await type_.register()

        async with prefect.client.get_client() as client:
=======
    def is_block_class(block) -> bool:
        return inspect.isclass(block) and issubclass(block, Block)

    @classmethod
    async def register_type_and_schema(cls, client: Optional["OrionClient"] = None):
        """
        Makes block available for configuration with current Orion server.
        Recursively registers all nested blocks. Registration is idempotent.

        Args:
            client: Optional Orion client to use for registering type and schema with
                Orion. A new client will be created and used if one is not provided.
        """
        if cls.__name__ == "Block":
            raise ValueError(
                "`register_type_and_schema` should be called on a Block "
                "class and not on the Block class directly."
            )

        # Open a new client if one hasn't been provided. Otherwise,
        # use the provided client
        if client is None:
            client_context = prefect.client.get_client()
        else:
            client_context = asyncnullcontext()

        async with client_context as client_from_context:
            client = client or client_from_context
            for field in cls.__fields__.values():
                if Block.is_block_class(field.type_):
                    await field.type_.register_type_and_schema(client=client)
                if get_origin(field.type_) is Union:
                    for type_ in get_args(field.type_):
                        if Block.is_block_class(type_):
                            await type_.register_type_and_schema(client=client)

>>>>>>> d04ed4f7
            try:
                block_type = await client.read_block_type_by_name(
                    name=cls.get_block_type_name()
                )
            except prefect.exceptions.ObjectNotFound:
                block_type = await client.create_block_type(
                    block_type=cls._to_block_type()
                )

            cls._block_type_id = block_type.id

            try:
                block_schema = await client.read_block_schema_by_checksum(
                    checksum=cls._calculate_schema_checksum()
                )
            except prefect.exceptions.ObjectNotFound:
                block_schema = await client.create_block_schema(
                    block_schema=cls._to_block_schema(block_type_id=block_type.id)
                )

<<<<<<< HEAD
            cls._block_schema_id = block_schema.id

    async def save(self, name: str):
        """
        Used to create Block Documents from a Block instance.
        """
        await self.register()

        async with prefect.client.get_client() as client:
            block_document = await client.create_block_document(
                block_document=self._to_block_document(name=name)
            )

        self._block_document_name = name
        self._block_document_id = block_document.id
=======
            cls._block_schema_id = block_schema.id
>>>>>>> d04ed4f7
<|MERGE_RESOLUTION|>--- conflicted
+++ resolved
@@ -300,30 +300,6 @@
         return cls._from_block_document(block_document)
 
     @staticmethod
-<<<<<<< HEAD
-    def is_block_class(cls) -> bool:
-        return inspect.isclass(cls) and issubclass(cls, Block)
-
-    @staticmethod
-    def is_block(obj) -> bool:
-        return isinstance(obj, Block)
-
-    @classmethod
-    async def register(cls):
-        """
-        Makes block available for configuration with current Orion server.
-        Recursively registers all nested blocks. Registration is idempotent.
-        """
-        for field in cls.__fields__.values():
-            if Block.is_block_class(field.type_):
-                await field.type_.register()
-            if get_origin(field.type_) is Union:
-                for type_ in get_args(field.type_):
-                    if Block.is_block_class(type_):
-                        await type_.register()
-
-        async with prefect.client.get_client() as client:
-=======
     def is_block_class(block) -> bool:
         return inspect.isclass(block) and issubclass(block, Block)
 
@@ -360,7 +336,6 @@
                         if Block.is_block_class(type_):
                             await type_.register_type_and_schema(client=client)
 
->>>>>>> d04ed4f7
             try:
                 block_type = await client.read_block_type_by_name(
                     name=cls.get_block_type_name()
@@ -381,14 +356,13 @@
                     block_schema=cls._to_block_schema(block_type_id=block_type.id)
                 )
 
-<<<<<<< HEAD
             cls._block_schema_id = block_schema.id
 
     async def save(self, name: str):
         """
         Used to create Block Documents from a Block instance.
         """
-        await self.register()
+        await self.register_type_and_schema()
 
         async with prefect.client.get_client() as client:
             block_document = await client.create_block_document(
@@ -396,7 +370,4 @@
             )
 
         self._block_document_name = name
-        self._block_document_id = block_document.id
-=======
-            cls._block_schema_id = block_schema.id
->>>>>>> d04ed4f7
+        self._block_document_id = block_document.id