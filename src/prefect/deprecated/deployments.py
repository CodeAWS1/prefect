import abc
import pathlib
import sys
import warnings
from os.path import abspath
from typing import TYPE_CHECKING, Any, Dict, List, Optional, Union
from uuid import UUID

import fsspec
from pydantic import BaseModel, Field, PrivateAttr, validator

from prefect.blocks.core import Block
from prefect.blocks.storage import LocalStorageBlock, StorageBlock, TempStorageBlock
from prefect.client import OrionClient, inject_client
from prefect.context import PrefectObjectRegistry
<<<<<<< HEAD
from prefect.exceptions import (
    DeploymentValidationError,
    MissingFlowError,
    ObjectAlreadyExists,
)
from prefect.flow_runners import (
    FlowRunner,
    FlowRunnerSettings,
    SubprocessFlowRunner,
=======
from prefect.exceptions import DeploymentValidationError, MissingFlowError
from prefect.flow_runners.base import (
    FlowRunner,
    FlowRunnerSettings,
>>>>>>> 5006273e
    UniversalFlowRunner,
)
from prefect.flows import Flow, load_flow_from_script
from prefect.orion.schemas.actions import DeploymentCreate
from prefect.orion.schemas.core import raise_on_invalid_name
from prefect.orion.schemas.data import DataDocument
from prefect.orion.schemas.schedules import SCHEDULE_TYPES
from prefect.orion.utilities.schemas import PrefectBaseModel
from prefect.utilities.asyncio import sync_compatible
from prefect.utilities.filesystem import is_local_path

if TYPE_CHECKING:
    from prefect.deployments import DeploymentSpec


class ScriptPackager(BaseModel):
    """
    Pushes the source code for your flow to a remote path.

    This script will be executed again at runtime to retrieve your flow object.

    If a storage block is not provided, the default storage will be retrieved from
    the API. If no default storage is configured, you must provide a storage block to
    use non-local flow runners.

    Args:
        storage: A [prefect.blocks.storage](/api-ref/prefect/blocks/storage/) instance
            providing the [storage](/concepts/storage/) to be used for the flow
            definition and results.
    """

    __dispatch_key__ = "deprecated:script"

    storage: Optional[Union[StorageBlock, UUID]] = None

    @sync_compatible
    @inject_client
    async def check_compat(self, deployment: "DeploymentSpec", client: OrionClient):
        # Determine the storage block

        # TODO: Some of these checks may be retained in the future, but will use block
        # capabilities instead of types to check for compatibility with flow runners

        if self.storage is None:
            default_block_document = await client.get_default_storage_block_document()
            if default_block_document:
                self.storage = Block._from_block_document(default_block_document)
        no_storage_message = "You have not configured default storage on the server or set a storage to use for this deployment"

        if isinstance(self.storage, UUID):
            storage_block_document = await client.read_block_document(self.storage)
            self.storage = Block._from_block_document(storage_block_document)

        if isinstance(deployment.flow_runner, SubprocessFlowRunner):
            local_machine_message = (
                "this deployment will only be usable from the current machine."
            )
            if not self.storage:
                warnings.warn(f"{no_storage_message}, {local_machine_message}")
                self.storage = LocalStorageBlock()
            elif isinstance(self.storage, (LocalStorageBlock, TempStorageBlock)):
                warnings.warn(
                    f"You have configured local storage, {local_machine_message}."
                )
        else:
            # All other flow runners require remote storage, ensure we've been given one
            flow_runner_message = f"this deployment is using a {deployment.flow_runner.typename.capitalize()} flow runner which requires remote storage"
            if not self.storage:
                raise DeploymentValidationError(
                    f"{no_storage_message} but {flow_runner_message}.",
                    deployment,
                )
            elif isinstance(self.storage, (LocalStorageBlock, TempStorageBlock)):
                raise DeploymentValidationError(
                    f"You have configured local storage but {flow_runner_message}.",
                    deployment,
                )

    @inject_client
    async def package(
        self, deployment: "DeploymentSpec", client: OrionClient
    ) -> DeploymentCreate:
        """
        Build the specification.

        Returns a schema that can be used to register the deployment with the API.
        """
        flow_id = await client.create_flow(deployment.flow)

        # Read the flow file
        with fsspec.open(deployment.flow_location, "rb") as flow_file:
            flow_bytes = flow_file.read()

        # Ensure the storage is a registered block for later retrieval

        if not self.storage._block_document_id:
            block_schema = await client.read_block_schema_by_checksum(
                self.storage._calculate_schema_checksum()
            )

            i = 0
            while not self.storage._block_document_id:
                try:
                    block_document = await client.create_block_document(
                        block_document=self.storage._to_block_document(
                            name=f"{deployment.flow_name}-{deployment.name}-{deployment.flow.version}-{i}",
                            block_schema_id=block_schema.id,
                            block_type_id=block_schema.block_type_id,
                        )
                    )
                    self.storage._block_document_id = block_document.id
                except ObjectAlreadyExists:
                    i += 1

        # Write the flow to storage
        storage_token = await self.storage.write(flow_bytes)
        flow_data = DataDocument.encode(
            encoding="blockstorage",
            data={
                "data": storage_token,
                "block_document_id": self.storage._block_document_id,
            },
        )

        return DeploymentCreate(
            flow_id=flow_id,
            name=deployment.name,
            schedule=deployment.schedule,
            flow_data=flow_data,
            parameters=deployment.parameters,
            tags=deployment.tags,
            flow_runner=deployment.flow_runner.to_settings(),
        )


class DeploymentSpec(PrefectBaseModel, abc.ABC):
    """
    A type for specifying a deployment of a flow.

    The flow object or flow location must be provided. If a flow object is not provided,
    `load_flow` must be called to load the flow from the given flow location.

    Args:
        name: The name of the deployment
        flow: The flow object to associate with the deployment
        flow_location: The path to a script containing the flow to associate with the
            deployment. Inferred from `flow` if provided.
        flow_name: The name of the flow to associated with the deployment. Only required
            if loading the flow from a `flow_location` with multiple flows. Inferred
            from `flow` if provided.
        flow_runner: The [flow runner](/api-ref/prefect/flow-runners/) to be used for
            flow runs.
        parameters: An optional dictionary of default parameters to set on flow runs
            from this deployment. If defined in Python, the values should be Pydantic
            compatible objects.
        schedule: An optional schedule instance to use with the deployment.
        tags: An optional set of tags to assign to the deployment.
        flow_storage: A [prefect.blocks.storage](/api-ref/prefect/blocks/storage/) instance
            providing the [storage](/concepts/storage/) to be used for the flow
            definition and results.
    """

    name: str = None
    flow: Flow = None
    flow_name: str = None
    flow_location: str = None
    parameters: Dict[str, Any] = Field(default_factory=dict)
    schedule: SCHEDULE_TYPES = None
    tags: List[str] = Field(default_factory=list)
    flow_runner: Union[FlowRunner, FlowRunnerSettings] = None
    flow_storage: Optional[Union[StorageBlock, UUID]] = None

    # Meta types
    _validated: bool = PrivateAttr(False)
    _source: Dict = PrivateAttr()

    # Hide the `_packager` which is a new interface
    _packager: ScriptPackager = PrivateAttr()

    def __init__(self, **data: Any) -> None:
        warnings.warn(
            "`DeploymentSpec` has been replaced by `Deployment`. Please use the new "
            "`prefect.Deployment` object instead. Note, that the interface for "
            "specifying a flow script and flow storage has changed. `DeploymentSpec` "
            "will be removed in a future release.",
            DeprecationWarning,
            stacklevel=2,
        )
        super().__init__(**data)

        # After initialization; register this deployment specification.

        # Detect the definition location for reporting validation failures
        # Walk up one frame to the user's declaration
        frame = sys._getframe().f_back

        self._source = {
            "file": frame.f_globals["__file__"],
            "line": frame.f_lineno,
        }

        _register_spec(self)

    @validator("name")
    def validate_name_characters(cls, v):
        raise_on_invalid_name(v)
        return v

    @validator("flow_location", pre=True)
    def ensure_paths_are_absolute_strings(cls, value):
        if isinstance(value, pathlib.Path):
            return str(value.absolute())
        elif isinstance(value, str) and is_local_path(value):
            return abspath(value)
        return value

    @sync_compatible
    @inject_client
    async def validate(self, client: OrionClient):
        # Ensure either flow location or flow were provided

        if not self.flow_location and not self.flow:
            raise DeploymentValidationError(
                "Either `flow_location` or `flow` must be provided.", self
            )

        # Load the flow from the flow location

        if self.flow_location and not self.flow:
            try:
                self.flow = load_flow_from_script(self.flow_location, self.flow_name)
            except MissingFlowError as exc:
                raise DeploymentValidationError(str(exc), self) from exc

        # Infer the flow location from the flow

        elif self.flow and not self.flow_location:
            self.flow_location = self.flow.fn.__globals__.get("__file__")

        # Ensure the flow location matches the flow both are given

        elif self.flow and self.flow_location and is_local_path(self.flow_location):
            flow_file = self.flow.fn.__globals__.get("__file__")
            if flow_file:
                abs_given = abspath(str(self.flow_location))
                abs_flow = abspath(str(flow_file))
                if abs_given != abs_flow:
                    raise DeploymentValidationError(
                        f"The given flow location {abs_given!r} does not "
                        f"match the path of the given flow: '{abs_flow}'.",
                        self,
                    )

        # Ensure the flow location is absolute if local

        if self.flow_location and is_local_path(self.flow_location):
            self.flow_location = abspath(str(self.flow_location))

        # Ensure the flow location is set

        if not self.flow_location:
            raise DeploymentValidationError(
                "Failed to determine the location of your flow. "
                "Provide the path to your flow code with `flow_location`.",
                self,
            )

        # Infer flow name from flow

        if self.flow and not self.flow_name:
            self.flow_name = self.flow.name

        # Ensure a given flow name matches the given flow's name

        elif self.flow.name != self.flow_name:
            raise DeploymentValidationError(
                "`flow.name` and `flow_name` must match. "
                f"Got {self.flow.name!r} and {self.flow_name!r}.",
                self,
            )

        # Default the deployment name to the flow name

        if not self.name and self.flow_name:
            self.name = self.flow_name

        # Default the flow runner to the universal flow runner

        self.flow_runner = self.flow_runner or UniversalFlowRunner()

        # Convert flow runner settings to concrete instances

        if isinstance(self.flow_runner, FlowRunnerSettings):
            self.flow_runner = FlowRunner.from_settings(self.flow_runner)

        # Do not allow the abstract flow runner type

        if type(self.flow_runner) is FlowRunner:
            raise DeploymentValidationError(
                "The base `FlowRunner` type cannot be used. Provide a flow runner "
                "implementation or flow runner settings instead.",
                self,
            )

        # Check packaging compatibility

        self._packager = ScriptPackager(storage=self.flow_storage)
        await self._packager.check_compat(self, client=client)

        self._validated = True

    @sync_compatible
    @inject_client
    async def create(self, client: OrionClient) -> UUID:
        """
        Create a deployment from the current specification.

        Deployments with the same name will be replaced.

        Returns the ID of the deployment.
        """
        await self.validate()
        schema = await self._packager.package(self, client=client)
        return await client._create_deployment_from_schema(schema)

    class Config:
        arbitrary_types_allowed = True

    @classmethod
    def __get_validators__(cls):
        # Allow us to use the 'validate' name while retaining pydantic's validator
        for validator in super().__get_validators__():
            if validator == cls.validate:
                yield super().validate
            else:
                yield validator


def deployment_specs_from_script(path: str) -> List[DeploymentSpec]:
    from prefect.context import registry_from_script

    return registry_from_script(path).get_instances(DeploymentSpec)


def deployment_specs_from_yaml(path: str) -> List[DeploymentSpec]:
    from prefect.deployments import load_deployments_from_yaml

    return load_deployments_from_yaml(path).get_instances(DeploymentSpec)


def _register_spec(spec: DeploymentSpec) -> None:
    """
    Collect the `DeploymentSpec` object on the
    PrefectObjectRegistry.deployment_specs dictionary. If multiple specs with
    the same name are created, the last will be used.

    This is convenient for `deployment_specs_from_script` which can collect
    deployment declarations without requiring them to be assigned to a global
    variable.

    """
    registry = PrefectObjectRegistry.get()
    registry.register_instance(spec)<|MERGE_RESOLUTION|>--- conflicted
+++ resolved
@@ -13,22 +13,15 @@
 from prefect.blocks.storage import LocalStorageBlock, StorageBlock, TempStorageBlock
 from prefect.client import OrionClient, inject_client
 from prefect.context import PrefectObjectRegistry
-<<<<<<< HEAD
 from prefect.exceptions import (
     DeploymentValidationError,
     MissingFlowError,
     ObjectAlreadyExists,
 )
-from prefect.flow_runners import (
-    FlowRunner,
-    FlowRunnerSettings,
-    SubprocessFlowRunner,
-=======
-from prefect.exceptions import DeploymentValidationError, MissingFlowError
+from prefect.flow_runners import SubprocessFlowRunner
 from prefect.flow_runners.base import (
     FlowRunner,
     FlowRunnerSettings,
->>>>>>> 5006273e
     UniversalFlowRunner,
 )
 from prefect.flows import Flow, load_flow_from_script
