--- conflicted
+++ resolved
@@ -18,58 +18,7 @@
     name = Column(String, nullable=False, unique=True)
     tags = Column(JSON, server_default="[]", default=list, nullable=False)
     parameters = Column(
-<<<<<<< HEAD
-        Pydantic(core.ParameterSchema),
-        server_default="{}",
-        default=dict,
-        nullable=False,
-    )
-
-
-class FlowRun(Base):
-    flow_id = Column(UUID(), nullable=False, index=True)
-    flow_version = Column(String)
-    parameters = Column(JSON, server_default="{}", default=dict, nullable=False)
-    parent_task_run_id = Column(UUID(), nullable=True)
-    context = Column(JSON, server_default="{}", default=dict, nullable=False)
-    idempotency_key = Column(String)
-    empirical_policy = Column(JSON, server_default="{}", default=dict, nullable=False)
-    empirical_config = Column(JSON, server_default="{}", default=dict, nullable=False)
-    tags = Column(JSON, server_default="[]", default=list, nullable=False)
-    flow_run_metadata = Column(
-        Pydantic(core.FlowRunMetadata),
-        server_default="{}",
-        default=dict,
-        nullable=False,
-    )
-
-    # unique index on flow id / idempotency key
-    __table__args__ = sa.Index(
-        "ix_flow_run_flow_id_idempotency_key",
-        flow_id,
-        idempotency_key,
-        unique=True,
-    )
-
-
-class TaskRun(Base):
-    flow_run_id = Column(UUID(), nullable=False, index=True)
-    task_key = Column(String, nullable=False)
-    dynamic_key = Column(String)
-    cache_key = Column(String)
-    cache_expiration = Column(Timestamp(timezone=True))
-    task_version = Column(String)
-    empirical_policy = Column(JSON, server_default="{}", default=dict, nullable=False)
-    task_inputs = Column(JSON, server_default="{}", default=dict, nullable=False)
-    tags = Column(JSON, server_default="[]", default=list, nullable=False)
-    upstream_task_run_ids = Column(
-        JSON, server_default="{}", default=dict, nullable=False
-    )
-    task_run_metadata = Column(
-        Pydantic(core.TaskRunMetadata),
-=======
         Pydantic(ParameterSchema),
->>>>>>> 4a14c61d
         server_default="{}",
         default=ParameterSchema,
         nullable=False,
@@ -160,7 +109,7 @@
     flow_id = Column(UUID(), nullable=False, index=True)
     flow_version = Column(String)
     parameters = Column(JSON, server_default="{}", default=dict, nullable=False)
-    parent_task_run_id = Column(UUID(), nullable=True)
+    idempotency_key = Column(String)
     context = Column(JSON, server_default="{}", default=dict, nullable=False)
     empirical_policy = Column(JSON, server_default="{}", default={}, nullable=False)
     empirical_config = Column(JSON, server_default="{}", default=dict, nullable=False)
