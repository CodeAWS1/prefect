--- conflicted
+++ resolved
@@ -293,20 +293,12 @@
     # Temporary config set for port allocation
     with set_temporary_config(
         {
-<<<<<<< HEAD
-            "server.database.host_port": postgres_port,
-            "server.hasura.host_port": hasura_port,
-            "server.graphql.host_port": graphql_port,
-            "server.ui.host_port": ui_port,
-            "server.host_port": server_port,
-            "server.database.volume_path": volume_path,
-=======
             "server.database.host_port": str(postgres_port),
             "server.hasura.host_port": str(hasura_port),
             "server.graphql.host_port": str(graphql_port),
             "server.ui.host_port": str(ui_port),
             "server.host_port": str(server_port),
->>>>>>> 29cacb0c
+            "server.database.volume_path": volume_path,
         }
     ):
         env = make_env()
