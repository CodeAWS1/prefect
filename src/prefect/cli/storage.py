--- conflicted
+++ resolved
@@ -33,7 +33,6 @@
 async def create():
     """Create a new storage configuration."""
     async with get_client() as client:
-<<<<<<< HEAD
         schemas = await client.read_block_schemas("STORAGE")
     unconfigurable = set()
 
@@ -44,16 +43,6 @@
 
     for schema in schemas:
         for property, property_spec in schema.fields["properties"].items():
-=======
-        specs = await client.read_block_specs("STORAGE")
-    unconfigurable = set()
-
-    # KV Server Storage is for internal use only and should not be exposed to users
-    specs = list(filterfalse(lambda s: s.name == "KV Server Storage", specs))
-
-    for spec in specs:
-        for property, property_spec in spec.fields["properties"].items():
->>>>>>> 9b586363
             if (
                 property_spec["type"] == "object"
                 and property in schema.fields["required"]
@@ -66,7 +55,6 @@
     schemas = sorted(schemas, key=lambda s: s.block_type.name)
 
     app.console.print("Found the following storage types:")
-<<<<<<< HEAD
 
     for i, schema in enumerate(schemas):
         app.console.print(f"{i}) {schema.block_type.name}")
@@ -78,18 +66,7 @@
         else:
             short_description = "<no description>"
         app.console.print(textwrap.indent(short_description, prefix="    "))
-
-=======
-
-    for i, spec in enumerate(specs):
-        app.console.print(f"{i}) {spec.name}")
-        if spec.fields.get("description") and not spec.fields["description"].isspace():
-            short_description = spec.fields["description"].strip().splitlines()[0]
-        else:
-            short_description = "<no description>"
-        app.console.print(textwrap.indent(short_description, prefix="    "))
-
->>>>>>> 9b586363
+        
     selection = typer.prompt("Select a storage type to create", type=int)
     try:
         schema = schemas[selection]
