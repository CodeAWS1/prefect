from uuid import UUID

from pydantic import Field
from typing_extensions import Literal

from prefect.blocks.core import Block
from prefect.client import OrionClient, inject_client
from prefect.filesystems import LocalFileSystem, ReadableFileSystem, WritableFileSystem
from prefect.flows import Flow
from prefect.packaging.base import PackageManifest, Packager, Serializer
from prefect.packaging.serializers import SourceSerializer
from prefect.settings import PREFECT_HOME
from prefect.utilities.hashing import stable_hash


class FilePackageManifest(PackageManifest):
    type: Literal["file"] = "file"
    serializer: Serializer
    key: str
    filesystem_id: UUID

    @inject_client
    async def unpackage(self, client: OrionClient) -> Flow:
        block_document = await client.read_block_document(self.filesystem_id)
        filesystem: ReadableFileSystem = Block._from_block_document(block_document)
        content = await filesystem.read_path(self.key)
        return self.serializer.loads(content)


class FilePackager(Packager):
    """
    This packager stores the flow as a single file.

    By default, the file is the source code of the module the flow is defined in.
    Alternative serialization modes are available in `prefect.packaging.serializers`.
    """

    type: Literal["file"] = "file"
    serializer: Serializer = Field(default_factory=SourceSerializer)
    filesystem: WritableFileSystem = Field(
        default_factory=lambda: LocalFileSystem(
            basepath=PREFECT_HOME.value() / "storage"
        )
    )

    @inject_client
    async def package(self, flow: Flow, client: "OrionClient") -> FilePackageManifest:
        content = self.serializer.dumps(flow)
        key = stable_hash(content)

        await self.filesystem.write_path(key, content)

        filesystem_id = (
            self.filesystem._block_document_id
            or await self.filesystem._save(is_anonymous=True)
        )

<<<<<<< HEAD
        return self.base_manifest(flow).finalize(serializer=self.serializer, path=path)
=======
        return FilePackageManifest(
            flow_name=flow.name,
            serializer=self.serializer,
            filesystem_id=filesystem_id,
            key=key,
        )
>>>>>>> 90a29ce6
<|MERGE_RESOLUTION|>--- conflicted
+++ resolved
@@ -55,13 +55,8 @@
             or await self.filesystem._save(is_anonymous=True)
         )
 
-<<<<<<< HEAD
-        return self.base_manifest(flow).finalize(serializer=self.serializer, path=path)
-=======
-        return FilePackageManifest(
-            flow_name=flow.name,
+        return self.base_manifest(flow).finalize(
             serializer=self.serializer,
             filesystem_id=filesystem_id,
             key=key,
-        )
->>>>>>> 90a29ce6
+        )