# Changelog

## Unreleased <Badge text="beta" type="success"/>

These changes are available in the [master branch](https://github.com/PrefectHQ/prefect).

### Features

- None

### Enhancements

<<<<<<< HEAD
- Initial verion of DaskCloudProviderEnvironment

=======
- Added serializer for `RemoteDaskEnvironment` - [#2369](https://github.com/PrefectHQ/prefect/issues/2369)
- `server start` CLI command now defaults to image build based on current Prefect installation version - [#2375](https://github.com/PrefectHQ/prefect/issues/2375)
- Add option to set `executor_kwargs` on `KubernetesJobEnvironment` and `FargateTaskEnvironment` - [#2258](https://github.com/PrefectHQ/prefect/issues/2258)
>>>>>>> 96e5617a

### Task Library

- Add support for Docker volumes and filtering in `prefect.tasks.docker`.

### Fixes

- None

### Deprecations

- None

### Breaking Changes

- None

### Contributors

- [Nelson Cornet](https://github.com/sk4la)

## 0.10.4 <Badge text="beta" type="success"/>

Released on Apr 21, 2020.

### Enhancements

- Agent connection step shows which endpoint it is connected to and checks API connectivity - [#2372](https://github.com/PrefectHQ/prefect/pull/2372)

### Breaking Changes

- Revert changes to `ifelse` & `switch` (added in [#2310](https://github.com/PrefectHQ/prefect/pull/2310)), removing implicit
  creation of `merge` tasks - [#2379](https://github.com/PrefectHQ/prefect/pull/2379)

## 0.10.3 <Badge text="beta" type="success"/>

Released on Apr 21, 2020.

### Features

- None

### Enhancements

- Allow GraphQL endpoint configuration via `config.toml` for remote deployments of the UI - [#2338](https://github.com/PrefectHQ/prefect/pull/2338)
- Add option to connect containers created by Docker agent to an existing Docker network - [#2334](https://github.com/PrefectHQ/prefect/pull/2334)
- Expose `datefmt` as a configurable logging option in Prefect configuration - [#2340](https://github.com/PrefectHQ/prefect/pull/2340)
- The Docker agent configures containers to auto-remove on completion - [#2347](https://github.com/PrefectHQ/prefect/pull/2347)
- Use YAML's safe load and dump commands for the `server start` CLI command - [#2352](https://github.com/PrefectHQ/prefect/pull/2352)
- New `RemoteDaskEnvironment` specifically for running Flows on an existing Dask cluster - [#2367](https://github.com/PrefectHQ/prefect/pull/2367)

### Task Library

- None

### Fixes

- Fix `auth create-token` CLI command specifying deprecated `role` instead of `scope` - [#2336](https://github.com/PrefectHQ/prefect/issues/2336)
- Fix local schedules not continuing to schedule on errors outside of runner's control - [#2133](https://github.com/PrefectHQ/prefect/issues/2133)
- Fix `get_latest_cached_states` pulling incorrect upstream cached states when using Core server as the backend - [#2343](https://github.com/PrefectHQ/prefect/issues/2343)

### Deprecations

- None

### Breaking Changes

- None

### Contributors

- [Brad McElroy](https://github.com/limx0)
- [Joe Schmid](https://github.com/joeschmid)

## 0.10.2 <Badge text="beta" type="success"/>

Released on Apr 14, 2020.

### Features

- None

### Enhancements

- Task logical operators (e.g. `And`, `Or`, ...) no longer implicitly cast to `bool` - [#2303](https://github.com/PrefectHQ/prefect/pull/2303)
- Allow for dynamically changing secret names at runtime - [#2302](https://github.com/PrefectHQ/prefect/pull/2302)
- Update `ifelse` and `switch` to return tasks representing the output of the run branch - [#2310](https://github.com/PrefectHQ/prefect/pull/2310)

### Task Library

- Rename the base secret tasks for clarity - [#2302](https://github.com/PrefectHQ/prefect/pull/2302)

### Fixes

- Fix possible subprocess deadlocks when sending stdout to `subprocess.PIPE` - [#2293](https://github.com/PrefectHQ/prefect/pull/2293), [#2295](https://github.com/PrefectHQ/prefect/pull/2295)
- Fix issue with Flow registration to non-standard Cloud backends - [#2292](https://github.com/PrefectHQ/prefect/pull/2292)
- Fix issue with registering Flows with Server that have required scheduled Parameters - [#2296](https://github.com/PrefectHQ/prefect/issues/2296)
- Fix interpolation of config for dev services CLI for Apollo - [#2299](https://github.com/PrefectHQ/prefect/pull/2299)
- Fix pytest Cloud and Core server backend fixtures - [#2319](https://github.com/PrefectHQ/prefect/issues/2319)
- Fix `AzureResultHandler` choosing an empty Secret over provided connection string - [#2316](https://github.com/PrefectHQ/prefect/issues/2316)
- Fix containers created by Docker agent not being able to reach out to host API - [#2324](https://github.com/PrefectHQ/prefect/issues/2324)

### Deprecations

- None

### Breaking Changes

- Remove `env_var` initialization from `EnvVarSecret` in favor of `name` - [#2302](https://github.com/PrefectHQ/prefect/pull/2302)

### Contributors

- [Brad McElroy](https://github.com/limx0)

## 0.10.1 <Badge text="beta" type="success"/>

Released on Apr 7, 2020.

### Features

- CI build for prefect server images - [#2229](https://github.com/PrefectHQ/prefect/pull/2229), [#2275](https://github.com/PrefectHQ/prefect/issues/2275)
- Allow kwargs to boto3 in S3ResultHandler - [#2240](https://github.com/PrefectHQ/prefect/issues/2240)

### Enhancements

- Add flags to `prefect server start` for disabling service port mapping - [#2228](https://github.com/PrefectHQ/prefect/pull/2228)
- Add options to `prefect server start` for mapping to host ports - [#2228](https://github.com/PrefectHQ/prefect/pull/2228)
- Return `flow_run_id` from CLI `run` methods for programmatic use - [#2242](https://github.com/PrefectHQ/prefect/pull/2242)
- Add JSON output option to `describe` CLI commands - [#1813](https://github.com/PrefectHQ/prefect/issues/1813)
- Add ConstantResult for eventually replacing ConstantResultHandler - [#2145](https://github.com/PrefectHQ/prefect/issues/2145)
- Add new `diagnostics` mode for timing requests made to Cloud - [#2283](https://github.com/PrefectHQ/prefect/pull/2283)

### Task Library

- Make `project_name` optional for `FlowRunTask` to allow for use with Prefect Core's server - [#2266](https://github.com/PrefectHQ/prefect/pull/2266)
- Adds `prefect.tasks.docker.container.RemoveContainer`

### Fixes

- Fix `S3ResultHandler` safe retrieval of `_client` attribute - [#2232](https://github.com/PrefectHQ/prefect/issues/2232)
- Change default log `timestamp` value in database to be identical to other tables instead of a hard coded value - [#2230](https://github.com/PrefectHQ/prefect/pull/2230)

### Deprecations

- None

### Breaking Changes

- None

### Contributors

- [Manuel Aristarán](https://github.com/jazzido)
- [szelenka](https://github.com/szelenka)
- [Aditya Bhumbla](https://github.com/abhumbla)
- [Alex Cano](https://github.com/alexisprince1994)

## 0.10.0 <Badge text="beta" type="success"/>

Released on Mar 29, 2020.

### Features

- Open source database backend, GraphQL API and UI - [#2218](https://github.com/PrefectHQ/prefect/pull/2218)
- Add `prefect server start` CLI command for spinning up database and UI - [#2214](https://github.com/PrefectHQ/prefect/pull/2214)

### Enhancements

- Add ValidationFailed state and signal in anticipation of validating task outputs - [#2143](https://github.com/PrefectHQ/prefect/issues/2143)
- Add max polling option to all agents - [#2037](https://github.com/PrefectHQ/prefect/issues/2037)
- Add GCSResult type [#2141](https://github.com/PrefectHQ/prefect/issues/2141)
- Add Result.validate method that runs validator functions initialized on Result [#2144](https://github.com/PrefectHQ/prefect/issues/2144)
- Convert all GraphQL calls to have consistent casing - [#2185](https://github.com/PrefectHQ/prefect/pull/2185) [#2198](https://github.com/PrefectHQ/prefect/pull/2198)
- Add `prefect backend` CLI command for switching between Prefect Core server and Prefect Cloud - [#2203](https://github.com/PrefectHQ/prefect/pull/2203)
- Add `prefect run server` CLI command for starting flow runs without use of project name - [#2203](https://github.com/PrefectHQ/prefect/pull/2203)
- Make `project_name` optional during flow registration to support Prefect Core's server - [#2203](https://github.com/PrefectHQ/prefect/pull/2203)
- Send flow run and task run heartbeat at beginning of run time - [#2203](https://github.com/PrefectHQ/prefect/pull/2203)

### Task Library

- None

### Fixes

- Fix issue with heartbeat failing if any Cloud config var is not present - [#2190](https://github.com/PrefectHQ/prefect/issues/2190)
- Fix issue where `run cloud` CLI command would pull final state before last batch of logs - [#2192](https://github.com/PrefectHQ/prefect/pull/2192)
- Fix issue where the `S3ResultHandler` would attempt to access uninitialized attribute - [#2204](https://github.com/PrefectHQ/prefect/issues/2204)

### Deprecations

- None

### Breaking Changes

- Drop support for Python 3.5 - [#2191](https://github.com/PrefectHQ/prefect/pull/2191)
- Remove `Client.write_run_log` - [#2184](https://github.com/PrefectHQ/prefect/issues/2184)
- Remove `Client.deploy` and `flow.deploy` - [#2183](https://github.com/PrefectHQ/prefect/issues/2183)

### Contributors

- None

## 0.9.8

Released on Mar 18, 2020.

### Features

- None

### Enhancements

- Update Cloud config name for heartbeat settings - [#2081](https://github.com/PrefectHQ/prefect/pull/2081)
- Add examples to Interactive API Docs - [#2122](https://github.com/PrefectHQ/prefect/pull/2122)
- Allow users to skip Docker healthchecks - [#2150](https://github.com/PrefectHQ/prefect/pull/2150)
- Add exists, read, and write interfaces to Result [#2139](https://github.com/PrefectHQ/prefect/issues/2139)
- Add Cloud UI links to Slack Notifications - [#2112](https://github.com/PrefectHQ/prefect/issues/2112)

### Task Library

- None

### Fixes

- Fix S3ResultHandler use of a new boto3 session per thread - [#2108](https://github.com/PrefectHQ/prefect/issues/2108)
- Fix issue with stateful function reference deserialization logic mutating state - [#2159](https://github.com/PrefectHQ/prefect/pull/2159)
- Fix issue with `DateClock` serializer - [#2166](https://github.com/PrefectHQ/prefect/issues/2166)
- Fix issue with scheduling required parameters - [#2166](https://github.com/PrefectHQ/prefect/issues/2166)

### Deprecations

- Deprecate cache\_\* and result_handler options on Task and Flow objects [#2140](https://github.com/PrefectHQ/prefect/issues/2140)

### Breaking Changes

- None

### Contributors

- [alexisprince1994](https://github.com/alexisprince1994)

## 0.9.7 <Badge text="beta" type="success"/>

Released on Mar 4, 2020.

### Fixes

- Change `task.log_stdout` retrieval from task runner to `getattr` in order to preserve running flows of older 0.9.x versions - [#2120](https://github.com/PrefectHQ/prefect/pull/2120)

## 0.9.6 <Badge text="beta" type="success"/>

Released on Mar 4, 2020.

### Features

- Add new diagnostics utility to assist in troubleshooting issues - [#2062](https://github.com/PrefectHQ/prefect/pull/2062)
- Add a jira_notification state handler to create jira tickets for failed tasks or flows - [#1861](https://github.com/PrefectHQ/prefect/pull/1861)
- Add support for Python 3.8 - [#2080](https://github.com/PrefectHQ/prefect/pull/2080)

### Enhancements

- Add PIN 15 (skip refactor) - [#2070](https://github.com/PrefectHQ/prefect/issues/2070)
- Update docs and docstrings related to Result Handlers - [#1792](https://github.com/PrefectHQ/prefect/issues/1792)
- Add volume option to Docker Agent - [#2013](https://github.com/PrefectHQ/prefect/issues/2013)
- `DaskKubernetesEnvironment` now elevates important autoscaling logs as well as possible Kubernetes issues - [#2089](https://github.com/PrefectHQ/prefect/pull/2089)
- Add optional `scheduler_logs` kwarg to the`DaskKubernetesEnvironment` - [#2089](https://github.com/PrefectHQ/prefect/pull/2089)
- Add ERROR log if heartbeat process dies - [#2097](https://github.com/PrefectHQ/prefect/issues/2097)
- Enable stdout logging from inside a task with the kwarg `log_stdout=True` - [#2092](https://github.com/PrefectHQ/prefect/pull/2092)
- Direct links to Cloud flows and flow runs now shown on creation time - [#2109](https://github.com/PrefectHQ/prefect/pull/2109)
- Update docs related to using Context - [#2077](https://github.com/PrefectHQ/prefect/issues/2077)

### Task Library

- Fix expanding of `V1DeleteOptions` kwargs for Kubernetes tasks - [#2083](https://github.com/PrefectHQ/prefect/pull/2083)

### Fixes

- Fix `extra_loggers` config variable not being able to be set via environment variable - [#2089](https://github.com/PrefectHQ/prefect/pull/2089)
- Fix environments not passing down their `extra_loggers` to any created infrastructure - [#2089](https://github.com/PrefectHQ/prefect/pull/2089)
- Don't mutate data when serializing or deserializing - [#2098](https://github.com/PrefectHQ/prefect/issues/2098)

### Deprecations

- None

### Breaking Changes

- None

### Contributors

- [Romain Thalineau](https://github.com/romaintha)

## 0.9.5 <Badge text="beta" type="success"/>

Released on Feb 21, 2020.

### Features

- None

### Enhancements

- Better exception for unsubscriptable mapping arguments - [#1821](https://github.com/PrefectHQ/prefect/issues/1821)
- Upload package to PyPI on tag push to master - [#2030](https://github.com/PrefectHQ/prefect/issues/2030)
- Add DaskGateway tip to docs - [#1959](https://github.com/PrefectHQ/prefect/issues/1959)
- Improve package import time - [#2046](https://github.com/PrefectHQ/prefect/issues/2046)

### Task Library

- Fix `V1DeleteOptions` call for Kubernetes tasks - [#2050](https://github.com/PrefectHQ/prefect/pull/2050)
- Add kwargs to `V1DeleteOptions` for Kubernetes tasks - [#2051](https://github.com/PrefectHQ/prefect/pull/2051)

### Fixes

- Ensure microseconds are respected on `start_date` provided to CronClock - [#2031](https://github.com/PrefectHQ/prefect/pull/2031)
- Fix duplicate Client connections when using `--logs` flag from `run cloud` CLI command - [#2056](https://github.com/PrefectHQ/prefect/pull/2056)

### Deprecations

- None

### Breaking Changes

- None

### Contributors

- [Romain Thalineau](https://github.com/romaintha)

## 0.9.4 <Badge text="beta" type="success"/>

Released on Feb 14, 2020.

### Features

- None

### Enhancements

- Add incremental tutorial - [#1953](https://github.com/PrefectHQ/prefect/issues/1953)
- Improve error handling for unsupported callables - [#1993](https://github.com/PrefectHQ/prefect/pull/1993)
- Accept additional `boto3` client parameters in S3 storage - [#2000](https://github.com/PrefectHQ/prefect/pull/2000)
- Add optional `version_group_id` kwarg to `create_flow_run` for a stable API for flow runs - [#1987](https://github.com/PrefectHQ/prefect/issues/1987)
- Add `extra_loggers` logging configuration for non-Prefect logs in stdout and cloud - [#2010](https://github.com/PrefectHQ/prefect/pull/2010)

### Task Library

- None

### Fixes

- Ensure `ifelse` casts its condition to `bool` prior to evaluation - [#1991](https://github.com/PrefectHQ/prefect/pull/1991)
- Do not perform `ast.literal_eval` on cpu and memory task_definition kwargs for Fargate Agent - [#2010](https://github.com/PrefectHQ/prefect/pull/2010)
- Fix new agent processing with Threadpool causing problem for Fargate Agent with task revisions enabled - [#2022](https://github.com/PrefectHQ/prefect/pull/2022)

### Deprecations

- None

### Breaking Changes

- Remove Airflow Tasks - [#1992](https://github.com/PrefectHQ/prefect/pull/1992)

### Contributors

- [Giorgio Pellero](https://github.com/trapped)
- [Braun Reyes](https://github.com/braunreyes)

## 0.9.3 <Badge text="beta" type="success"/>

Released on Feb 05, 2020.

### Features

- None

### Enhancements

- Improve heartbeat functionality to be robust across platforms - [#1973](https://github.com/PrefectHQ/prefect/pull/1973)
- Run storage healthchecks on other options besides Docker - [1963](https://github.com/PrefectHQ/prefect/pull/1963)
- Cloud logger now attempts to elevate logger errors to flow run logs - [#1961](https://github.com/PrefectHQ/prefect/pull/1961)
- Attach Flow and Task attributes to LogRecords - [#1938](https://github.com/PrefectHQ/prefect/issues/1938)

### Task Library

- None

### Fixes

- Fix uncaught Fargate Agent kwarg parse SyntaxError from `literal_eval` - [#1968](https://github.com/PrefectHQ/prefect/pull/1968)
- Fix FargateTaskEnvironment passing empty auth token to run task - [#1976](https://github.com/PrefectHQ/prefect/pull/1976)
- Fix imagePullSecrets not being automatically passed to jobs created by Kubernetes Agent - [#1982](https://github.com/PrefectHQ/prefect/pull/1982)

### Deprecations

- None

### Breaking Changes

- Remove cancellation hooks - [#1973](https://github.com/PrefectHQ/prefect/pull/1973)

### Contributors

- None

## 0.9.2 <Badge text="beta" type="success"/>

Released on Jan 30, 2020.

### Features

- Allow for parameter defaults to vary based on clock - [#1946](https://github.com/PrefectHQ/prefect/pull/1946)

### Enhancements

- More graceful handling of Agents competing for work - [#1956](https://github.com/PrefectHQ/prefect/issues/1956)

### Task Library

- None

### Fixes

- Eliminated possible duplicate flow run issue in all agents - [#1956](https://github.com/PrefectHQ/prefect/issues/1956)

### Deprecations

- None

### Breaking Changes

- None

### Contributors

- None

## 0.9.1 <Badge text="beta" type="success"/>

Released on Jan 24, 2020.

### Features

- None

### Enhancements

- Docker daemon reconnect attempts + exit on heartbeat failure -[#1918](https://github.com/PrefectHQ/prefect/pull/1918)
- More responsive agent shutdown - [#1921](https://github.com/PrefectHQ/prefect/pull/1921)
- Background all agent flow deployment attempts - [#1928](https://github.com/PrefectHQ/prefect/pull/1928)
- Add show_flow_logs to Docker agent [#1929](https://github.com/PrefectHQ/prefect/issues/1929)
- Add per-task checkpointing opt-out - [#1933](https://github.com/PrefectHQ/prefect/pull/1933)
- The Task 'checkpoint' kwarg will no longer be deprecated to allow opt-out - [#1933](https://github.com/PrefectHQ/prefect/pull/1933)

### Task Library

- None

### Fixes

- Fix the Fargate Agent not parsing kwargs as literals - [#1926](https://github.com/PrefectHQ/prefect/pull/1926)
- Fix issue with result handler default persisting from initialization - [#1936](https://github.com/PrefectHQ/prefect/issues/1936)

### Deprecations

- None

### Breaking Changes

- None

### Contributors

- None

## 0.9.0 <Badge text="beta" type="success"/>

Released on Jan 15, 2020.

### Features

- Added the ability to leverage native ECS task definition revisions for flow versions in Fargate agent - [#1870](https://github.com/PrefectHQ/prefect/pull/1870)
- Added the ability to pull in kwargs per flow version from S3 on flow submission in Fargate agent - [#1870](https://github.com/PrefectHQ/prefect/pull/1870)
- Add sensible default result handlers to non-Docker storage options - [#1888](https://github.com/PrefectHQ/prefect/issues/1888)

### Enhancements

- Allow for task looping to beyond Python's maximum recursion depth - [#1862](https://github.com/PrefectHQ/prefect/pull/1862)
- Prevent duplication of stdout logs from multiple instantiated agents - [#1866](https://github.com/PrefectHQ/prefect/pull/1866)
- Allow intervals less than 60 seconds in `IntervalClock`s - [#1880](https://github.com/PrefectHQ/prefect/pull/1880)
- Introduce new `Secret.exists` method for checking whether a Secret is available - [#1882](https://github.com/PrefectHQ/prefect/pull/1882)
- Introduce new `-e` CLI options on agent start commands to allow passing environment variables to flow runs - [#1878](https://github.com/PrefectHQ/prefect/issues/1878)
- Stop persisting `None` when calling result handlers - [#1894](https://github.com/PrefectHQ/prefect/pull/1894)
- Change Cancelled state to indicate Finished instead of Failed - [#1903](https://github.com/PrefectHQ/prefect/pull/1903)
- All States now store `cached_inputs` for easier recovery from failure - [#1898](https://github.com/PrefectHQ/prefect/issues/1898)
- Always checkpoint tasks which have result handlers - [#1898](https://github.com/PrefectHQ/prefect/issues/1898)

### Task Library

- Remove implicit requirement that Google Tasks use Prefect Cloud Secrets - [#1882](https://github.com/PrefectHQ/prefect/pull/1882)

### Fixes

- Enforce provision of `max_retries` if specifying `retry_delay` for a `Task` - [#1875](https://github.com/PrefectHQ/prefect/pull/1875)
- Fix issue with reduce tasks in `flow.visualize()` - [#1793](https://github.com/PrefectHQ/prefect/issues/1793)

### Deprecations

- The checkpointing kwarg will be removed from Tasks as it is now a default behavior - [#1898](https://github.com/PrefectHQ/prefect/issues/1898)

### Breaking Changes

- Remove default value for `aws_credentials_secret` on all S3 hooks - [#1886](https://github.com/PrefectHQ/prefect/issues/1886)
- Remove `config.engine.result_handler` section of Prefect config - [#1888](https://github.com/PrefectHQ/prefect/issues/1888)
- Remove default value for `credentials_secret` on `GCSResultHandler` - [#1888](https://github.com/PrefectHQ/prefect/issues/1888)
- Remove default value for `azure_credentials_secret` on `AzureResultHandler` - [#1888](https://github.com/PrefectHQ/prefect/issues/1888)

### Contributors

- [Daryll Strauss](daryll.strauss@gmail.com)
- [Braun Reyes](https://github.com/braunreyes)

## 0.8.1 <Badge text="beta" type="success"/>

Released on Dec 17, 2019.

### Features

- None

### Enhancements

- Enhanced treatment of nested and ordered constant values - [#1829](https://github.com/PrefectHQ/prefect/pull/1829)
- Add `on_datetime`, `on_date`, and `at_time` filters - [#1837](https://github.com/PrefectHQ/prefect/pull/1837)
- Add `--latest` flag for Kubernetes Agent install CLI command - [#1842](https://github.com/PrefectHQ/prefect/pull/1842)
- Add `--no-cloud-logs` flag for all agents to optionally opt-out of logs being sent to Prefect Cloud - [#1843](https://github.com/PrefectHQ/prefect/pull/1843)
- Agents mark Flow Runs as `Failed` if a deployment error occurs - [#1848](https://github.com/PrefectHQ/prefect/pull/1848)
- `Submitted` states from Agents include deployment identifier information - [#1848](https://github.com/PrefectHQ/prefect/pull/1848)
- Update heartbeats to respect Cloud flow settings - [#1851](https://github.com/PrefectHQ/prefect/pull/1851)
- Add flow run name to `prefect.context` - [#1855](https://github.com/PrefectHQ/prefect/pull/1855)
- Add `--namespace` option for Kubernetes Agent start CLI command - [#1859](https://github.com/PrefectHQ/prefect/pull/1859)
- Add Prefect job resource configuration for Kubernetes Agent - [#1859](https://github.com/PrefectHQ/prefect/pull/1859)

### Task Library

- Add task for scheduling a flow run - [#1871](https://github.com/PrefectHQ/prefect/pull/1871)

### Fixes

- Fix Agent deployment errors interrupting full list of found Flow Runs - [#1848](https://github.com/PrefectHQ/prefect/pull/1848)
- Fix issue with a single bad log preventing all logs from being sent to Cloud - [#1845](https://github.com/PrefectHQ/prefect/pull/1845)
- Fix Kubernetes Agent passing empty default namespace - [#1839](https://github.com/PrefectHQ/prefect/pull/1839)

### Deprecations

- None

### Breaking Changes

- None

### Contributors

- None

## 0.8.0 <Badge text="beta" type="success"/>

Released on Dec 11, 2019.

### Features

- Added new Local Agent to run Flows from Local Storage, S3 Storage, and GCS Storage - [#1819](https://github.com/PrefectHQ/prefect/pull/1819)
- Added Azure Blob Storage for Flows - [#1831](https://github.com/PrefectHQ/prefect/pull/1831)
- Added GCS Storage for Flows - [#1809](https://github.com/PrefectHQ/prefect/pull/1809)
- Added S3 Storage for Flows - [#1753](https://github.com/PrefectHQ/prefect/pull/1753)

### Enhancements

- Add `--rbac` flag to `prefect agent install` for Kubernetes Agent - [#1822](https://github.com/PrefectHQ/prefect/pull/1822)
- Add `prefect agent install` option to output `supervisord.conf` file for Local Agent - [#1819](https://github.com/PrefectHQ/prefect/pull/1819)
- Add convenience `parents()` and `children()` classmethods to all State objects for navigating the hierarchy - [#1784](https://github.com/PrefectHQ/prefect/pull/1784)
- Add new `not_all_skipped` trigger and set it as the default for merge tasks - [#1768](https://github.com/PrefectHQ/prefect/issues/1768)

### Task Library

- Azure Blob tasks now use newer `BlockBlobService` with connection string authentication - [#1831](https://github.com/PrefectHQ/prefect/pull/1831)

### Fixes

- Fix issue with `flow.visualize()` for mapped tasks which are skipped - [#1765](https://github.com/PrefectHQ/prefect/issues/1765)
- Fix issue with timeouts only being softly enforced - [#1145](https://github.com/PrefectHQ/prefect/issues/1145), [#1686](https://github.com/PrefectHQ/prefect/issues/1686)
- Log agent errors using `write_run_logs` instead of the deprecated `write_run_log` - [#1791](https://github.com/PrefectHQ/prefect/pull/1791)
- Fix issue with `flow.update()` not transferring constants - [#1785](https://github.com/PrefectHQ/prefect/pull/1785)

### Deprecations

- `flow.deploy` is deprecated in favor of `flow.register` - [#1819](https://github.com/PrefectHQ/prefect/pull/1819)

### Breaking Changes

- Default Flow storage is now `Local` instead of `Docker` - [#1819](https://github.com/PrefectHQ/prefect/pull/1819)
- Docker based `LocalAgent` is renamed `DockerAgent` - [#1819](https://github.com/PrefectHQ/prefect/pull/1819)
- `prefect agent start` now defaults to new `LocalAgent` - [#1819](https://github.com/PrefectHQ/prefect/pull/1819)

### Contributors

- None

## 0.7.3 <Badge text="beta" type="success"/>

Released on Nov 26, 2019.

### Features

- Add graceful cancellation hooks to Flow and Task runners - [#1758](https://github.com/PrefectHQ/prefect/pull/1758)

### Enhancements

- Add option to specify a run name for `cloud run` CLI command - [#1756](https://github.com/PrefectHQ/prefect/pull/1756)
- Add `work_stealing` option to `DaskKubernetesEnvironment` - [#1760](https://github.com/PrefectHQ/prefect/pull/1760)
- Improve heartbeat thread management - [#1770](https://github.com/PrefectHQ/prefect/pull/1770)
- Add unique scheduler Job name to `DaskKubernetesEnvironment` - [#1772](https://github.com/PrefectHQ/prefect/pull/1772)
- Add informative error when trying to map with the `LocalDaskExecutor` using processes - [#1777](https://github.com/PrefectHQ/prefect/pull/1777)

### Task Library

- None

### Fixes

- Fix issue with heartbeat thread deadlocking dask execution when using a `worker_client` - [#1750](https://github.com/PrefectHQ/prefect/pull/1750)
- Fix issue with Environments not calling `run_flow` on Environment stored on Flow object - [#1752](https://github.com/PrefectHQ/prefect/pull/1752)
- Fix issue with Docker build context when providing custom docker files - [#1762](https://github.com/PrefectHQ/prefect/pull/1762)

### Deprecations

- None

### Breaking Changes

- None

### Contributors

- None

## 0.7.2 <Badge text="beta" type="success"/>

Released on Nov 15, 2019.

### Features

- Allow users to provide a custom version group ID for controlling Cloud versioning - [#1665](https://github.com/PrefectHQ/prefect/issues/1665)
- Stop autogenerating constant tasks - [#1730](https://github.com/PrefectHQ/prefect/pull/1730)

### Enhancements

- Raise an informative error when context objects are pickled - [#1710](https://github.com/PrefectHQ/prefect/issues/1710)
- Add an option to pass in `run_name` to a flow run to override the auto-generated names when calling `create_flow_run` [#1661](https://github.com/PrefectHQ/cloud/pull/1661)
- Add informative logs in the event that a heartbeat thread dies - [#1721](https://github.com/PrefectHQ/prefect/pull/1721)
- Loosen Job spec requirements for `KubernetesJobEnvironment` - [#1713](https://github.com/PrefectHQ/prefect/pull/1713)
- Loosen `containerDefinitions` requirements for `FargateTaskEnvironment` - [#1713](https://github.com/PrefectHQ/prefect/pull/1713)
- Local Docker agent proactively fails flow runs if image cannot be pulled - [#1395](https://github.com/PrefectHQ/prefect/issues/1395)
- Add graceful keyboard interrupt shutdown for all agents - [#1731](https://github.com/PrefectHQ/prefect/pull/1731)
- `agent start` CLI command now allows for Agent kwargs - [#1737](https://github.com/PrefectHQ/prefect/pull/1737)
- Add users to specify a custom Dockerfile for Docker storage - [#1738](https://github.com/PrefectHQ/prefect/pull/1738)
- Expose `labels` kwarg in `flow.deploy` for convenient labeling of Flows - [#1742](https://github.com/PrefectHQ/prefect/pull/1742)

### Task Library

- None

### Fixes

- `FargateTaskEnvironment` now uses provided `family` for task definition naming - [#1713](https://github.com/PrefectHQ/prefect/pull/1713)
- Fix executor initialization missing `self` in `KubernetesJobEnvironment` - [#1713](https://github.com/PrefectHQ/prefect/pull/1713)
- Fix `identifier_label` not being generated on each run for Kubernetes based environments - [#1718](https://github.com/PrefectHQ/prefect/pull/1718)
- Fix issue where users could not override their user config path when deploying Docker to Cloud - [#1719](https://github.com/PrefectHQ/prefect/pull/1719)
- Respect order of inputs in merge - [#1736](https://github.com/~/1736)

### Deprecations

- None

### Breaking Changes

- None

### Contributors

- [Brett Naul](https://github.com/bnaul)

## 0.7.1 <Badge text="beta" type="success"/>

Released on Nov 5, 2019

### Features

- None

### Enhancements

- Add a `save`/`load` interface to Flows - [#1685](https://github.com/PrefectHQ/prefect/pull/1685), [#1695](https://github.com/PrefectHQ/prefect/pull/1695)
- Add option to specify `aws_session_token` for the `FargateTaskEnvironment` - [#1688](https://github.com/PrefectHQ/prefect/pull/1688)
- Add `EnvVarSecrets` for loading sensitive information from environment variables - [#1683](https://github.com/PrefectHQ/prefect/pull/1683)
- Add an informative version header to all Cloud client requests - [#1690](https://github.com/PrefectHQ/prefect/pull/1690)
- Auto-label Flow environments when using Local storage - [#1696](https://github.com/PrefectHQ/prefect/pull/1696)
- Batch upload logs to Cloud in a background thread for improved performance - [#1691](https://github.com/PrefectHQ/prefect/pull/1691)
- Include agent labels within each flow's configuration environment - [#1671](https://github.com/PrefectHQ/prefect/issues/1671)

### Task Library

- None

### Fixes

- Fix Fargate Agent access defaults and environment variable support - [#1687](https://github.com/PrefectHQ/prefect/pull/1687)
- Removed default python version for docker builds - [#1705](https://github.com/PrefectHQ/prefect/pull/1705)
- Attempt to install prefect in any docker image (if it is not already installed) - [#1704](https://github.com/PrefectHQ/prefect/pull/1704)
- Kubernetes Agent deployment yaml now respects new `prefecthq/prefect` image tagging convention - [#1707](https://github.com/PrefectHQ/prefect/pull/1707)

### Deprecations

- None

### Breaking Changes

- None

### Contributors

- None

## 0.7.0 To Affinity and Beyond <Badge text="beta" type="success"/>

Released October 29, 2019

### Features

- Flow Affinity: Environments and Agents now support labeling for execution specification - [#1651](https://github.com/PrefectHQ/prefect/pull/1651)
- Add new Secret Tasks for a pluggable and reusable Secrets API - [#1346](https://github.com/PrefectHQ/prefect/issues/1346), [#1587](https://github.com/PrefectHQ/prefect/issues/1587)

### Enhancements

- Add the ability to delete task tag limits using the client - [#1622](https://github.com/PrefectHQ/prefect/pull/1622)
- Adds an "Ask for help" button with a link to the prefect.io support page - [#1637](https://github.com/PrefectHQ/prefect/pull/1637)
- Reduces the size of the `prefecthq/prefect` Docker image by ~400MB, which is now the base Docker image used in Flows - [#1648](https://github.com/PrefectHQ/prefect/pull/1648)
- Add a new healthcheck for environment dependencies - [#1653](https://github.com/PrefectHQ/prefect/pull/1653)
- Add default 30 second timeout to Client requests - [#1672](https://github.com/PrefectHQ/prefect/pull/1672)

### Task Library

- Add new Secret Tasks for a pluggable and reusable Secrets API - [#1346](https://github.com/PrefectHQ/prefect/issues/1346), [#1587](https://github.com/PrefectHQ/prefect/issues/1587)
- Add support for directly passing credentials to task library tasks, instead of passing secret names - [#1667](https://github.com/PrefectHQ/prefect/pull/1673)

### Fixes

- Fix defaults for unspecified ARNs in the Fargate Agent - [#1634](https://github.com/PrefectHQ/prefect/pull/1634)
- Fix ShellTask return value on empty stdout - [#1632](https://github.com/PrefectHQ/prefect/pull/1632)
- Fix issue with some Cloud Secrets not being converted from strings - [#1655](https://github.com/PrefectHQ/prefect/pull/1655)
- Fix issue with Agent logging config setting not working - [#1657](https://github.com/PrefectHQ/prefect/pull/1657)
- Fix issue with SnowflakeQuery tasks not working - [#1663](https://github.com/PrefectHQ/prefect/pull/1663)

### Deprecations

- Tasks that accepted the name of a secret (often `credentials_secret`) will raise a deprecation warning - [#1667](https://github.com/PrefectHQ/prefect/pull/1673)

### Breaking Changes

- Fargate Agent now takes in all boto3 camel case arguments instead of specific snake case options - [#1649](https://github.com/PrefectHQ/prefect/pull/1649)
- `kubernetes` is no longer installed by default in deployed flow images - [#1653](https://github.com/PrefectHQ/prefect/pull/1653)
- Tasks that accepted the name of a secret (often `credentials_secret`) no longer have a default value for that argument, as it has been deprecated - [#1667](https://github.com/PrefectHQ/prefect/pull/1673)

### Contributors

- [Tobias Schmidt](https://github.com/royalts)

## 0.6.7 Oh Six Seven <Badge text="beta" type="success"/>

Released October 16, 2019

### Features

- Environments now allow for optional `on_start` and `on_exit` callbacks - [#1610](https://github.com/PrefectHQ/prefect/pull/1610)

### Enhancements

- Raise more informative error when calling `flow.visualize()` if Graphviz executable not installed - [#1602](https://github.com/PrefectHQ/prefect/pull/1602)
- Allow authentication to Azure Blob Storage with SAS token - [#1600](https://github.com/PrefectHQ/prefect/pull/1600)
- Additional debug logs to `Docker Container` and `Docker Image` tasks - [#920](https://github.com/PrefectHQ/prefect/issues/920)
- Changes to Fargate agent to support temporary credentials and IAM role based credentials within AWS compute such as a container or ec2 instance. [#1607](https://github.com/PrefectHQ/prefect/pull/1607)
- Local Secrets set through environment variable now retain their casing - [#1601](https://github.com/PrefectHQ/prefect/issues/1601)
- Agents can accept an optional `name` for logging and debugging - [#1612](https://github.com/PrefectHQ/prefect/pull/1612)
- Added AWS configuration options for Fargate Agent (task_role_arn, execution_role_arn) - [#1614](https://github.com/PrefectHQ/prefect/pull/1614)
- Change EmailTask to accept SMTP server settings as well as an email_from kwarg - [#1619](https://github.com/PrefectHQ/prefect/pull/1619)
- Add the ability to delete task tag limits using the client - [#1622](https://github.com/PrefectHQ/prefect/pull/1622)

### Task Library

- Add `return_all` kwarg to `ShellTask` for optionally returning all lines of stdout - [#1598](https://github.com/PrefectHQ/prefect/pull/1598)
- Add `CosmosDBCreateItem`, `CosmosDBReadItems`, `CosmosDBQueryItems` and for interacting with data stored on Azure Cosmos DB - [#1617](https://github.com/PrefectHQ/prefect/pull/1617)

### Fixes

- Fix issue with running local Flow without a schedule containing cached tasks - [#1599](https://github.com/PrefectHQ/prefect/pull/1599)
- Remove blank string for `task_run_id` in k8s resource manager - [#1604](https://github.com/PrefectHQ/prefect/pull/1604)
- Fix issue with merge task not working for pandas dataframes and numpy arrays - [#1609](https://github.com/PrefectHQ/prefect/pull/1609)

### Deprecations

- None

### Breaking Changes

- Local Secrets set through environment variable now retain their casing - [#1601](https://github.com/PrefectHQ/prefect/issues/1601)

### Contributors

- [Mark McDonald](https://github.com/mhmcdonal)
- [Sherman K](https://github.com/shrmnk)

## 0.6.6 Wait For It <Badge text="beta" type="success"/>

Released October 3, 2019

### Features

- Added `KubernetesJobEnvironment` - [#1548](https://github.com/PrefectHQ/prefect/pull/1548)
- Add ability to enforce Task concurrency limits by tag in Prefect Cloud - [#1570](https://github.com/PrefectHQ/prefect/pull/1570)
- Added `FargateTaskEnvironment` - [#1592](https://github.com/PrefectHQ/prefect/pull/1592)

### Enhancements

- Allow the `Client` to more gracefully handle failed login attempts on initialization - [#1535](https://github.com/PrefectHQ/prefect/pull/1535)
- Replace `DotDict` with `box.Box` - [#1518](https://github.com/PrefectHQ/prefect/pull/1518)
- Store `cached_inputs` on Failed states and call their result handlers if they were provided - [#1557](https://github.com/PrefectHQ/prefect/pull/1557)
- `raise_on_exception` no longer raises for Prefect Signals, as these are typically intentional / for control flow - [#1562](https://github.com/PrefectHQ/prefect/pull/1562)
- `run cloud` CLI command takes in optional `--parameters` as a file path pointing to a JSON file - [#1582](https://github.com/PrefectHQ/prefect/pull/1582)
- Always consider `Constant` tasks successful and unpack them immediately instead of submitting them for execution - [#1527](https://github.com/PrefectHQ/prefect/issues/1527)

### Task Library

- Add `BlobStorageDownload` and `BlobStorageUpload` for interacting with data stored on Azure Blob Storage - [#1538](https://github.com/PrefectHQ/prefect/pull/1538)
- Loosen Kubernetes Tasks' requirement of an API secret key - [#1559](https://github.com/PrefectHQ/prefect/pull/1559)
- Add tasks for working in Azure Machine Learning Serviec with Datastores and Datasets - [#1590](https://github.com/PrefectHQ/prefect/pull/1590)

### Fixes

- Fix issue with certain Pause / Resume / Retry pipelines retrying indefinitely - [#1177](https://github.com/PrefectHQ/prefect/issues/1177)
- Kubernetes Agent deployment YAML generation defaults to local Prefect version - [#1573](https://github.com/PrefectHQ/prefect/pull/1573)
- Fix issue with custom result handlers not working when called in `cached_inputs` - [#1585](https://github.com/PrefectHQ/prefect/pull/1585)

### Deprecations

- None

### Breaking Changes

- None

### Contributors

- [Fredrik Sannholm](https://github.com/frsann)

## 0.6.5 Agents of Environmental Change <Badge text="beta" type="success"/>

Released September 20, 2019

### Features

- Added Fargate agent - [#1521](https://github.com/PrefectHQ/prefect/pull/1521)
- Custom user-written environments can be deployed to Prefect Cloud - [#1534](https://github.com/PrefectHQ/prefect/pull/1534), [#1537](https://github.com/PrefectHQ/prefect/pull/1537)

### Enhancements

- Allow for Agents to correctly run in environments with differently calibrated clocks - [#1402](https://github.com/PrefectHQ/prefect/issues/1402)
- Refactor `RemoteEnvironment` to utilize the `get_flow` storage interface - [#1476](https://github.com/PrefectHQ/prefect/issues/1476)
- Ensure Task logger is available in context throughout every pipeline step of the run - [#1509](https://github.com/PrefectHQ/prefect/issues/1509)
- Skip Docker registry pushing and pulling on empty `registry_url` attribute - [#1525](https://github.com/PrefectHQ/prefect/pull/1525)
- Agents now log platform errors to flow runs which cannot deploy - [#1528](https://github.com/PrefectHQ/prefect/pull/1528)
- Updating `ShellTask` to work more like Airflow Bash Operator for streaming logs and returning values - [#1451](https://github.com/PrefectHQ/prefect/pull/1451)
- Agents now have a verbose/debug logging option for granular output - [#1532](https://github.com/PrefectHQ/prefect/pull/1532)
- `DaskKubernetesEnvironment` now allows for custom scheduler and worker specs - [#1543](https://github.com/PrefectHQ/prefect/pull/1534), [#1537](https://github.com/PrefectHQ/prefect/pull/1537)

### Task Library

- None

### Fixes

- Fix map error by removing `imagePullSecrets` from Kubernetes Agent install if not provided - [#1524](https://github.com/PrefectHQ/prefect/pull/1524)
- Fix issue with two INFO logs not being associated with the Task Run in Cloud - [#1526](https://github.com/PrefectHQ/prefect/pull/1526)
- `execute` CLI command can now load custom environments off of the flow object - [#1534](https://github.com/PrefectHQ/prefect/pull/1534)

### Deprecations

- None

### Breaking Changes

- Update `ShellTask` to return only the last line of stdout, as a string - [#1451](https://github.com/PrefectHQ/prefect/pull/1451)

### Contributors

- [Braun Reyes](https://github.com/braunreyes)

## 0.6.4 I installed Docker on a Windows machine and all I got was this release <Badge text="beta" type="success"/>

Released September 10, 2019

### Features

- Improve Windows compatibility for local development and deploying to Prefect Cloud - [#1441](https://github.com/PrefectHQ/prefect/pull/1441), [#1456](https://github.com/PrefectHQ/prefect/pull/1456), [#1465](https://github.com/PrefectHQ/prefect/pull/1465), [#1466](https://github.com/PrefectHQ/prefect/pull/1466)

### Enhancements

- Add OS platform check to Local Agent for running on Windows machines - [#1441](https://github.com/PrefectHQ/prefect/pull/1441)
- Add `--base-url` argument for Docker daemons to `agent start` CLI command - [#1441](https://github.com/PrefectHQ/prefect/pull/1441)
- Add environment labels for organizing / tagging different Flow execution environments - [#1438](https://github.com/PrefectHQ/prefect/issues/1438)
- Use `-U` option when installing `prefect` in Docker containers to override base image version - [#1461](https://github.com/PrefectHQ/prefect/pull/1461)
- Remove restriction that prevented `DotDict` classes from having keys that shadowed dict methods - [#1462](https://github.com/PrefectHQ/prefect/pull/1462)
- Added livenessProbe to Kubernetes Agent - [#1474](https://github.com/PrefectHQ/prefect/pull/1474)
- Ensure external Dask Clusters do not require Prefect Cloud environment variables to run Cloud flows - [#1481](https://github.com/PrefectHQ/prefect/pull/1481)

### Task Library

- None

### Fixes

- Fix incorrect import in `DaskKubernetesEnvironment` job template - [#1458](https://github.com/PrefectHQ/prefect/pull/1458)
- Raise error on Agents started without an appropriate API token - [#1459](https://github.com/PrefectHQ/prefect/pull/1459)
- Fix bug when calling `as_nested_dict` on `DotDicts` with an `items` key - [#1462](https://github.com/PrefectHQ/prefect/pull/1462)
- Fix `--resource-manager` flag on agent install invalidating `imagePullSecrets` - [#1469](https://github.com/PrefectHQ/prefect/pull/1469)
- Fix issue with user-written result handlers in Prefect Cloud preventing some states from being set - [#1480](https://github.com/PrefectHQ/prefect/pull/1480)

### Deprecations

- None

### Breaking Changes

- None

### Contributors

- [Joe Schmid](https://github.com/joeschmid)
- [Brett Naul](https://github.com/bnaul)

## 0.6.3 Retry Release <Badge text="beta" type="success"/>

Released August 30, 2019

Maintenance release.

### Fixes

- Fix issue with reduced mapped tasks not respecting retries - [#1436](https://github.com/PrefectHQ/prefect/issues/1436)

## 0.6.2 Onboards and Upwards <Badge text="beta" type="success"/>

Released August 30, 2019

### Features

- Added Local, Kubernetes, and Nomad agents - [#1341](https://github.com/PrefectHQ/prefect/pull/1341)
- Add the ability for Tasks to sequentially loop - [#1356](https://github.com/PrefectHQ/prefect/pull/1356)

### Enhancements

- Adds a copy to clipboard button for codeblocks - [#213](https://github.com/prefecthq/prefect/issues/213)
- Updates Vuepress to v1.0.3 - [#770](https://github.com/prefecthq/prefect/issues/770)
- Introduce configurable default for storage class on Flows - [#1044](https://github.com/PrefectHQ/prefect/issues/1044)
- Allow for min and max workers to be specified in `DaskKubernetesEnvironment` - [#1338](https://github.com/PrefectHQ/prefect/pulls/1338)
- Use task and flow names for corresponding logger names for better organization - [#1355](https://github.com/PrefectHQ/prefect/pull/1355)
- `Paused` states subclass `Scheduled` and can have predefined expirations - [#1375](https://github.com/PrefectHQ/prefect/pull/1375)
- Introduce new Flow health checks prior to Cloud deployment - [#1372](https://github.com/PrefectHQ/prefect/issues/1372)
- Improve logging functionality to include tracebacks - [#1374](https://github.com/PrefectHQ/prefect/issues/1374)
- Improve CLI user experience while working with Cloud - [#1384](https://github.com/PrefectHQ/prefect/pull/1384/)
- Users can now create projects from the CLI - [#1388](https://github.com/PrefectHQ/prefect/pull/1388)
- Add a health check to confirm that serialized flows are valid prior to Cloud deploy - [#1397](https://github.com/PrefectHQ/prefect/pull/1397)
- Add `task_slug`, `flow_id`, and `flow_run_id` to context - [#1405](https://github.com/PrefectHQ/prefect/pull/1405)
- Support persistent `scheduled_start_time` for scheduled flow runs when run locally with `flow.run()` - [#1418](https://github.com/PrefectHQ/prefect/pull/1418), [#1429](https://github.com/PrefectHQ/prefect/pull/1429)
- Add `task_args` to `Task.map` - [#1390](https://github.com/PrefectHQ/prefect/issues/1390)
- Add auth flows for `USER`-scoped Cloud API tokens - [#1423](https://github.com/PrefectHQ/prefect/pull/1423)
- Add `AzureResultHandler` for handling results to / from Azure Blob storage containers - [#1421](https://github.com/PrefectHQ/prefect/pull/1421)
- Add new configurable `LocalDaskExecutor` - [#1336](https://github.com/PrefectHQ/prefect/issues/1336)
- Add CLI commands for working with Prefect Cloud auth - [#1431](https://github.com/PrefectHQ/prefect/pull/1431)

### Task Library

- Add new `SnowflakeQuery` task for using snowflake data warehouse - [#1113](https://github.com/PrefectHQ/prefect/issues/1113)

### Fixes

- Fix issue with Docker storage not respecting user-provided image names - [#1335](https://github.com/PrefectHQ/prefect/pull/1335)
- Fix issue with local retries in Cloud not always running in-process - [#1348](https://github.com/PrefectHQ/prefect/pull/1348)

### Deprecations

- Rename `SynchronousExecutor` as `LocalDaskExecutor` - [#1434](https://github.com/PrefectHQ/prefect/pull/1434)

### Breaking Changes

- Rename `CloudEnvironment` to `DaskKubernetesEnvironment` - [#1250](https://github.com/PrefectHQ/prefect/issues/1250)
- Remove unused `queue` method from all executors - [#1434](https://github.com/PrefectHQ/prefect/pull/1434)

### Contributors

- [Alex Kravetz](http://github.com/akravetz)

## 0.6.1 Prefect Timing <Badge text="beta" type="success"/>

Released August 8, 2019

### Features

- Introduce new `flows.checkpointing` configuration setting for checkpointing Tasks in local execution - [#1283](https://github.com/PrefectHQ/prefect/pull/1283)
- Introduce new, flexible `Schedule` objects - [#1320](https://github.com/PrefectHQ/prefect/pull/1320)

### Enhancements

- Allow passing of custom headers in `Client` calls - [#1255](https://github.com/PrefectHQ/prefect/pull/1255)
- Autogenerate informative names and tags for Docker images built for Flow storage - [#1237](https://github.com/PrefectHQ/prefect/issues/1237)
- Allow mixed-case configuration keys (environment variables are interpolated as lowercase) - [#1288](https://github.com/PrefectHQ/prefect/issues/1288)
- Ensure state handler errors are logged informatively - [#1326](https://github.com/PrefectHQ/prefect/issues/1326)

### Task Library

- Add `BigQueryLoadGoogleCloudStorage` task for loading data into BigQuery from Google Cloud Storage [#1317](https://github.com/PrefectHQ/prefect/pull/1317)

### Fixes

- Fix issue with logs not always arriving in long-standing Dask clusters - [#1244](https://github.com/PrefectHQ/prefect/pull/1244)
- Fix issue with `BuildImage` docker task not actually running to completion - [#1243](https://github.com/PrefectHQ/prefect/issues/1243)
- Fix `run --logs` CLI command not exiting on flow run finished state - [#1319](https://github.com/PrefectHQ/prefect/pull/1319)

### Deprecations

- `OneTimeSchedule` and `UnionSchedule` are deprecated, but remain callable as convenience functions - [#1320](https://github.com/PrefectHQ/prefect/pull/1320)
- Old-style schedules can be deserialized as new-style schedules, but support will eventually be dropped - [#1320](https://github.com/PrefectHQ/prefect/pull/1320)

### Breaking Changes

- `prefect.Client.graphql()` and `prefect.Client.post()` now use an explicit keyword, not `**kwargs`, for variables or parameters - [#1259](https://github.com/PrefectHQ/prefect/pull/1259)
- `auth add` CLI command replaced with `auth login` - [#1319](https://github.com/PrefectHQ/prefect/pull/1319)

### Contributors

- None

## 0.6.0 Cloud Ready <Badge text="beta" type="success"/>

Released July 16, 2019

### Features

- Add the Prefect CLI for working with core objects both locally and in cloud - [#1059](https://github.com/PrefectHQ/prefect/pull/1059)
- Add RemoteEnvironment for simple executor based executions - [#1215](https://github.com/PrefectHQ/prefect/pull/1215)
- Add the ability to share caches across Tasks and Flows - [#1222](https://github.com/PrefectHQ/prefect/pull/1222)
- Add the ability to submit tasks to specific dask workers for task / worker affinity - [#1229](https://github.com/PrefectHQ/prefect/pull/1229)

### Enhancements

- Refactor mapped caching to be independent of order - [#1082](https://github.com/PrefectHQ/prefect/issues/1082)
- Refactor caching to allow for caching across multiple runs - [#1082](https://github.com/PrefectHQ/prefect/issues/1082)
- Allow for custom secret names in Result Handlers - [#1098](https://github.com/PrefectHQ/prefect/issues/1098)
- Have `execute cloud-flow` CLI immediately set the flow run state to `Failed` if environment fails - [#1122](https://github.com/PrefectHQ/prefect/pull/1122)
- Validate configuration objects on initial load - [#1136](https://github.com/PrefectHQ/prefect/pull/1136)
- Add `auto_generated` property to Tasks for convenient filtering - [#1135](https://github.com/PrefectHQ/prefect/pull/1135)
- Disable dask work-stealing in Kubernetes via scheduler config - [#1166](https://github.com/PrefectHQ/prefect/pull/1166)
- Implement backoff retry settings on Client calls - [#1187](https://github.com/PrefectHQ/prefect/pull/1187)
- Explicitly set Dask keys for a better Dask visualization experience - [#1218](https://github.com/PrefectHQ/prefect/issues/1218)
- Implement a local cache which persists for the duration of a Python session - [#1221](https://github.com/PrefectHQ/prefect/issues/1221)
- Implement in-process retries for Cloud Tasks which request retry in less than one minute - [#1228](https://github.com/PrefectHQ/prefect/pull/1228)
- Support `Client.login()` with API tokens - [#1240](https://github.com/PrefectHQ/prefect/pull/1240)
- Add live log streaming for `prefect run cloud` command - [#1241](https://github.com/PrefectHQ/prefect/pull/1241)

### Task Library

- Add task to trigger AWS Step function workflow [#1012](https://github.com/PrefectHQ/prefect/issues/1012)
- Add task to copy files within Google Cloud Storage - [#1206](https://github.com/PrefectHQ/prefect/pull/1206)
- Add task for downloading files from Dropbox - [#1205](https://github.com/PrefectHQ/prefect/pull/1205)

### Fixes

- Fix issue with mapped caching in Prefect Cloud - [#1096](https://github.com/PrefectHQ/prefect/pull/1096)
- Fix issue with Result Handlers deserializing incorrectly in Cloud - [#1112](https://github.com/PrefectHQ/prefect/issues/1112)
- Fix issue caused by breaking change in `marshmallow==3.0.0rc7` - [#1151](https://github.com/PrefectHQ/prefect/pull/1151)
- Fix issue with passing results to Prefect signals - [#1163](https://github.com/PrefectHQ/prefect/issues/1163)
- Fix issue with `flow.update` not preserving mapped edges - [#1164](https://github.com/PrefectHQ/prefect/issues/1164)
- Fix issue with Parameters and Context not being raw dictionaries - [#1186](https://github.com/PrefectHQ/prefect/issues/1186)
- Fix issue with asynchronous, long-running mapped retries in Prefect Cloud - [#1208](https://github.com/PrefectHQ/prefect/pull/1208)
- Fix issue with automatically applied collections to task call arguments when using the imperative API - [#1211](https://github.com/PrefectHQ/prefect/issues/1211)

### Breaking Changes

- The CLI command `prefect execute-flow` and `prefect execute-cloud-flow` no longer exist - [#1059](https://github.com/PrefectHQ/prefect/pull/1059)
- The `slack_notifier` state handler now uses a `webhook_secret` kwarg to pull the URL from a Secret - [#1075](https://github.com/PrefectHQ/prefect/issues/1075)
- Use GraphQL for Cloud logging - [#1193](https://github.com/PrefectHQ/prefect/pull/1193)
- Remove the `CloudResultHandler` default result handler - [#1198](https://github.com/PrefectHQ/prefect/pull/1198)
- Rename `LocalStorage` to `Local` - [#1236](https://github.com/PrefectHQ/prefect/pull/1236)

### Contributors

- [Kwangyoun Jung](https://github.com/initialkommit)
- [Anes Benmerzoug](https://github.com/AnesBenmerzoug)

## 0.5.5 Season 8 <Badge text="beta" type="success"/>

Released May 31, 2019

Bugfix to address an unpinned dependency

## 0.5.4 A Release Has No Name <Badge text="beta" type="success"/>

Released May 28, 2019

### Features

- Add new `UnionSchedule` for combining multiple schedules, allowing for complex schedule specifications - [#428](https://github.com/PrefectHQ/prefect/issues/428)
- Allow for Cloud users to securely pull Docker images from private registries - [#1028](https://github.com/PrefectHQ/prefect/pull/1028)

### Enhancements

- Add `prefect_version` kwarg to `Docker` storage for controlling the version of prefect installed into your containers - [#1010](https://github.com/PrefectHQ/prefect/pull/1010), [#533](https://github.com/PrefectHQ/prefect/issues/533)
- Warn users if their Docker storage base image uses a different python version than their local machine - [#999](https://github.com/PrefectHQ/prefect/issues/999)
- Add flow run id to k8s labels on Cloud Environment jobs / pods for easier filtering in deployment - [#1016](https://github.com/PrefectHQ/prefect/pull/1016)
- Allow for `SlackTask` to pull the Slack webhook URL from a custom named Secret - [#1023](https://github.com/PrefectHQ/prefect/pull/1023)
- Raise informative errors when Docker storage push / pull fails - [#1029](https://github.com/PrefectHQ/prefect/issues/1029)
- Standardized `__repr__`s for various classes, to remove inconsistencies - [#617](https://github.com/PrefectHQ/prefect/issues/617)
- Allow for use of local images in Docker storage - [#1052](https://github.com/PrefectHQ/prefect/pull/1052)
- Allow for doc tests and doc generation to run without installing `all_extras` - [#1057](https://github.com/PrefectHQ/prefect/issues/1057)

### Task Library

- Add task for creating new branches in a GitHub repository - [#1011](https://github.com/PrefectHQ/prefect/pull/1011)
- Add tasks to create, delete, invoke, and list AWS Lambda functions [#1009](https://github.com/PrefectHQ/prefect/issues/1009)
- Add tasks for integration with spaCy pipelines [#1018](https://github.com/PrefectHQ/prefect/issues/1018)
- Add tasks for querying Postgres database [#1022](https://github.com/PrefectHQ/prefect/issues/1022)
- Add task for waiting on a Docker container to run and optionally raising for nonzero exit code - [#1061](https://github.com/PrefectHQ/prefect/pull/1061)
- Add tasks for communicating with Redis [#1021](https://github.com/PrefectHQ/prefect/issues/1021)

### Fixes

- Ensure that state change handlers are called even when unexpected initialization errors occur - [#1015](https://github.com/PrefectHQ/prefect/pull/1015)
- Fix an issue where a mypy assert relied on an unavailable import - [#1034](https://github.com/PrefectHQ/prefect/pull/1034)
- Fix an issue where user configurations were loaded after config interpolation had already taken place - [#1037](https://github.com/PrefectHQ/prefect/pull/1037)
- Fix an issue with saving a flow visualization to a file from a notebook - [#1056](https://github.com/PrefectHQ/prefect/pull/1056)
- Fix an issue in which mapped tasks incorrectly tried to run when their upstream was skipped - [#1068](https://github.com/PrefectHQ/prefect/issues/1068)
- Fix an issue in which mapped tasks were not using their caches locally - [#1067](https://github.com/PrefectHQ/prefect/issues/1067)

### Breaking Changes

- Changed the signature of `configuration.load_configuration()` - [#1037](https://github.com/PrefectHQ/prefect/pull/1037)
- Local Secrets now raise `ValueError`s when not found in context - [#1047](https://github.com/PrefectHQ/prefect/pull/1047)

### Contributors

- [Zach Angell](https://github.com/zangell44)
- [Nanda H Krishna](https://nandahkrishna.me)
- [Brett Naul](https://github.com/bnaul)
- [Jeremiah Lewis](https://github.com/jlewis91)
- [Dave Hirschfeld](https://github.com/dhirschfeld)

## 0.5.3 The Release is Bright and Full of Features <Badge text="beta" type="success"/>

Released May 7, 2019

### Features

- Add new `Storage` and `Environment` specifications - [#936](https://github.com/PrefectHQ/prefect/pull/936), [#956](https://github.com/PrefectHQ/prefect/pull/956)

### Enhancements

- Flow now has optional `storage` keyword - [#936](https://github.com/PrefectHQ/prefect/pull/936)
- Flow `environment` argument now defaults to a `CloudEnvironment` - [#936](https://github.com/PrefectHQ/prefect/pull/936)
- `Queued` states accept `start_time` arguments - [#955](https://github.com/PrefectHQ/prefect/pull/955)
- Add new `Bytes` and `Memory` storage classes for local testing - [#956](https://github.com/PrefectHQ/prefect/pull/956), [#961](https://github.com/PrefectHQ/prefect/pull/961)
- Add new `LocalEnvironment` execution environment for local testing - [#957](https://github.com/PrefectHQ/prefect/pull/957)
- Add new `Aborted` state for Flow runs which are cancelled by users - [#959](https://github.com/PrefectHQ/prefect/issues/959)
- Added an `execute-cloud-flow` CLI command for working with cloud deployed flows - [#971](https://github.com/PrefectHQ/prefect/pull/971)
- Add new `flows.run_on_schedule` configuration option for affecting the behavior of `flow.run` - [#972](https://github.com/PrefectHQ/prefect/issues/972)
- Allow for Tasks with `manual_only` triggers to be root tasks - [#667](https://github.com/PrefectHQ/prefect/issues/667)
- Allow compression of serialized flows [#993](https://github.com/PrefectHQ/prefect/pull/993)
- Allow for serialization of user written result handlers - [#623](https://github.com/PrefectHQ/prefect/issues/623)
- Allow for state to be serialized in certain triggers and cache validators - [#949](https://github.com/PrefectHQ/prefect/issues/949)
- Add new `filename` keyword to `flow.visualize` for automatically saving visualizations - [#1001](https://github.com/PrefectHQ/prefect/issues/1001)
- Add new `LocalStorage` option for storing Flows locally - [#1006](https://github.com/PrefectHQ/prefect/pull/1006)

### Task Library

- None

### Fixes

- Fix Docker storage not pulling correct flow path - [#968](https://github.com/PrefectHQ/prefect/pull/968)
- Fix `run_flow` loading to decode properly by use cloudpickle - [#978](https://github.com/PrefectHQ/prefect/pull/978)
- Fix Docker storage for handling flow names with spaces and weird characters - [#969](https://github.com/PrefectHQ/prefect/pull/969)
- Fix non-deterministic issue with mapping in the DaskExecutor - [#943](https://github.com/PrefectHQ/prefect/issues/943)

### Breaking Changes

- Remove `flow.id` and `task.id` attributes - [#940](https://github.com/PrefectHQ/prefect/pull/940)
- Removed old WIP environments - [#936](https://github.com/PrefectHQ/prefect/pull/936)
  (_Note_: Changes from [#936](https://github.com/PrefectHQ/prefect/pull/936) regarding environments don't break any Prefect code because environments weren't used yet outside of Cloud.)
- Update `flow.deploy` and `client.deploy` to use `set_schedule_active` kwarg to match Cloud - [#991](https://github.com/PrefectHQ/prefect/pull/991)
- Removed `Flow.generate_local_task_ids()` - [#992](#https://github.com/PrefectHQ/prefect/pull/992)

### Contributors

- None

## 0.5.2 Unredacted <Badge text="beta" type="success"/>

Released April 19, 2019

### Features

- Implement two new triggers that allow for specifying bounds on the number of failures or successes - [#933](https://github.com/PrefectHQ/prefect/issues/933)

### Enhancements

- `DaskExecutor(local_processes=True)` supports timeouts - [#886](https://github.com/PrefectHQ/prefect/issues/886)
- Calling `Secret.get()` from within a Flow context raises an informative error - [#927](https://github.com/PrefectHQ/prefect/issues/927)
- Add new keywords to `Task.set_upstream` and `Task.set_downstream` for handling keyed and mapped dependencies - [#823](https://github.com/PrefectHQ/prefect/issues/823)
- Downgrade default logging level to "INFO" from "DEBUG" - [#935](https://github.com/PrefectHQ/prefect/pull/935)
- Add start times to queued states - [#937](https://github.com/PrefectHQ/prefect/pull/937)
- Add `is_submitted` to states - [#944](https://github.com/PrefectHQ/prefect/pull/944)
- Introduce new `ClientFailed` state - [#938](https://github.com/PrefectHQ/prefect/issues/938)

### Task Library

- Add task for sending Slack notifications via Prefect Slack App - [#932](https://github.com/PrefectHQ/prefect/issues/932)

### Fixes

- Fix issue with timeouts behaving incorrectly with unpickleable objects - [#886](https://github.com/PrefectHQ/prefect/issues/886)
- Fix issue with Flow validation being performed even when eager validation was turned off - [#919](https://github.com/PrefectHQ/prefect/issues/919)
- Fix issue with downstream tasks with `all_failed` triggers running if an upstream Client call fails in Cloud - [#938](https://github.com/PrefectHQ/prefect/issues/938)

### Breaking Changes

- Remove `prefect make user config` from cli commands - [#904](https://github.com/PrefectHQ/prefect/issues/904)
- Change `set_schedule_active` keyword in Flow deployments to `set_schedule_inactive` to match Cloud - [#941](https://github.com/PrefectHQ/prefect/pull/941)

### Contributors

- None

## 0.5.1 It Takes a Village <Badge text="beta" type="success"/>

Released April 4, 2019

### Features

- API reference documentation is now versioned - [#270](https://github.com/PrefectHQ/prefect/issues/270)
- Add `S3ResultHandler` for handling results to / from S3 buckets - [#879](https://github.com/PrefectHQ/prefect/pull/879)
- Add ability to use `Cached` states across flow runs in Cloud - [#885](https://github.com/PrefectHQ/prefect/pull/885)

### Enhancements

- Bump to latest version of `pytest` (4.3) - [#814](https://github.com/PrefectHQ/prefect/issues/814)
- `Client.deploy` accepts optional `build` kwarg for avoiding building Flow environment - [#876](https://github.com/PrefectHQ/prefect/pull/876)
- Bump `distributed` to 1.26.1 for enhanced security features - [#878](https://github.com/PrefectHQ/prefect/pull/878)
- Local secrets automatically attempt to load secrets as JSON - [#883](https://github.com/PrefectHQ/prefect/pull/883)
- Add task logger to context for easily creating custom logs during task runs - [#884](https://github.com/PrefectHQ/prefect/issues/884)

### Task Library

- Add `ParseRSSFeed` for parsing a remote RSS feed - [#856](https://github.com/PrefectHQ/prefect/pull/856)
- Add tasks for working with Docker containers and imaged - [#864](https://github.com/PrefectHQ/prefect/pull/864)
- Add task for creating a BigQuery table - [#895](https://github.com/PrefectHQ/prefect/pull/895)

### Fixes

- Only checkpoint tasks if running in cloud - [#839](https://github.com/PrefectHQ/prefect/pull/839), [#854](https://github.com/PrefectHQ/prefect/pull/854)
- Adjusted small flake8 issues for names, imports, and comparisons - [#849](https://github.com/PrefectHQ/prefect/pull/849)
- Fix bug preventing `flow.run` from properly using cached tasks - [#861](https://github.com/PrefectHQ/prefect/pull/861)
- Fix tempfile usage in `flow.visualize` so that it runs on Windows machines - [#858](https://github.com/PrefectHQ/prefect/issues/858)
- Fix issue caused by Python 3.5.2 bug for Python 3.5.2 compatibility - [#857](https://github.com/PrefectHQ/prefect/issues/857)
- Fix issue in which `GCSResultHandler` was not pickleable - [#879](https://github.com/PrefectHQ/prefect/pull/879)
- Fix issue with automatically converting callables and dicts to tasks - [#894](https://github.com/PrefectHQ/prefect/issues/894)

### Breaking Changes

- Change the call signature of `Dict` task from `run(**task_results)` to `run(keys, values)` - [#894](https://github.com/PrefectHQ/prefect/issues/894)

### Contributors

- [ColCarroll](https://github.com/ColCarroll)
- [dhirschfeld](https://github.com/dhirschfeld)
- [BasPH](https://github.com/BasPH)
- [Miloš Garunović](https://github.com/milosgarunovic)
- [Nash Taylor](https://github.com/ntaylorwss)

## 0.5.0 Open Source Launch! <Badge text="beta" type="success"/>

Released March 24, 2019

### Features

- Add `checkpoint` option for individual `Task`s, as well as a global `checkpoint` config setting for storing the results of Tasks using their result handlers - [#649](https://github.com/PrefectHQ/prefect/pull/649)
- Add `defaults_from_attrs` decorator to easily construct `Task`s whose attributes serve as defaults for `Task.run` - [#293](https://github.com/PrefectHQ/prefect/issues/293)
- Environments follow new hierarchy (PIN-3) - [#670](https://github.com/PrefectHQ/prefect/pull/670)
- Add `OneTimeSchedule` for one-time execution at a specified time - [#680](https://github.com/PrefectHQ/prefect/pull/680)
- `flow.run` is now a blocking call which will run the Flow, on its schedule, and execute full state-based execution (including retries) - [#690](https://github.com/PrefectHQ/prefect/issues/690)
- Pre-populate `prefect.context` with various formatted date strings during execution - [#704](https://github.com/PrefectHQ/prefect/pull/704)
- Add ability to overwrite task attributes such as "name" when calling tasks in the functional API - [#717](https://github.com/PrefectHQ/prefect/issues/717)
- Release Prefect Core under the Apache 2.0 license - [#762](https://github.com/PrefectHQ/prefect/pull/762)

### Enhancements

- Refactor all `State` objects to store fully hydrated `Result` objects which track information about how results should be handled - [#612](https://github.com/PrefectHQ/prefect/pull/612), [#616](https://github.com/PrefectHQ/prefect/pull/616)
- Add `google.cloud.storage` as an optional extra requirement so that the `GCSResultHandler` can be exposed better - [#626](https://github.com/PrefectHQ/prefect/pull/626)
- Add a `start_time` check for Scheduled flow runs, similar to the one for Task runs - [#605](https://github.com/PrefectHQ/prefect/issues/605)
- Project names can now be specified for deployments instead of IDs - [#633](https://github.com/PrefectHQ/prefect/pull/633)
- Add a `createProject` mutation function to the client - [#633](https://github.com/PrefectHQ/prefect/pull/633)
- Add timestamp to auto-generated API docs footer - [#639](https://github.com/PrefectHQ/prefect/pull/639)
- Refactor `Result` interface into `Result` and `SafeResult` - [#649](https://github.com/PrefectHQ/prefect/pull/649)
- The `manual_only` trigger will pass if `resume=True` is found in context, which indicates that a `Resume` state was passed - [#664](https://github.com/PrefectHQ/prefect/issues/664)
- Added DockerOnKubernetes environment (PIN-3) - [#670](https://github.com/PrefectHQ/prefect/pull/670)
- Added Prefect docker image (PIN-3) - [#670](https://github.com/PrefectHQ/prefect/pull/670)
- `defaults_from_attrs` now accepts a splatted list of arguments - [#676](https://github.com/PrefectHQ/prefect/issues/676)
- Add retry functionality to `flow.run(on_schedule=True)` for local execution - [#680](https://github.com/PrefectHQ/prefect/pull/680)
- Add `helper_fns` keyword to `ShellTask` for pre-populating helper functions to commands - [#681](https://github.com/PrefectHQ/prefect/pull/681)
- Convert a few DEBUG level logs to INFO level logs - [#682](https://github.com/PrefectHQ/prefect/issues/682)
- Added DaskOnKubernetes environment (PIN-3) - [#695](https://github.com/PrefectHQ/prefect/pull/695)
- Load `context` from Cloud when running flows - [#699](https://github.com/PrefectHQ/prefect/pull/699)
- Add `Queued` state - [#705](https://github.com/PrefectHQ/prefect/issues/705)
- `flow.serialize()` will always serialize its environment, regardless of `build` - [#696](https://github.com/PrefectHQ/prefect/issues/696)
- `flow.deploy()` now raises an informative error if your container cannot deserialize the Flow - [#711](https://github.com/PrefectHQ/prefect/issues/711)
- Add `_MetaState` as a parent class for states that modify other states - [#726](https://github.com/PrefectHQ/prefect/pull/726)
- Add `flow` keyword argument to `Task.set_upstream()` and `Task.set_downstream()` - [#749](https://github.com/PrefectHQ/prefect/pull/749)
- Add `is_retrying()` helper method to all `State` objects - [#753](https://github.com/PrefectHQ/prefect/pull/753)
- Allow for state handlers which return `None` - [#753](https://github.com/PrefectHQ/prefect/pull/753)
- Add daylight saving time support for `CronSchedule` - [#729](https://github.com/PrefectHQ/prefect/pull/729)
- Add `idempotency_key` and `context` arguments to `Client.create_flow_run` - [#757](https://github.com/PrefectHQ/prefect/issues/757)
- Make `EmailTask` more secure by pulling credentials from secrets - [#706](https://github.com/PrefectHQ/prefect/issues/706)

### Task Library

- Add `GCSUpload` and `GCSDownload` for uploading / retrieving string data to / from Google Cloud Storage - [#673](https://github.com/PrefectHQ/prefect/pull/673)
- Add `BigQueryTask` and `BigQueryInsertTask` for executing queries against BigQuery tables and inserting data - [#678](https://github.com/PrefectHQ/prefect/pull/678), [#685](https://github.com/PrefectHQ/prefect/pull/685)
- Add `FilterTask` for filtering out lists of results - [#637](https://github.com/PrefectHQ/prefect/issues/637)
- Add `S3Download` and `S3Upload` for interacting with data stored on AWS S3 - [#692](https://github.com/PrefectHQ/prefect/issues/692)
- Add `AirflowTask` and `AirflowTriggerDAG` tasks to the task library for running individual Airflow tasks / DAGs - [#735](https://github.com/PrefectHQ/prefect/issues/735)
- Add `OpenGitHubIssue` and `CreateGitHubPR` tasks for interacting with GitHub repositories - [#771](https://github.com/PrefectHQ/prefect/pull/771)
- Add Kubernetes tasks for deployments, jobs, pods, and services - [#779](https://github.com/PrefectHQ/prefect/pull/779)
- Add Airtable tasks - [#803](https://github.com/PrefectHQ/prefect/pull/803)
- Add Twitter tasks - [#803](https://github.com/PrefectHQ/prefect/pull/803)
- Add `GetRepoInfo` for pulling GitHub repository information - [#816](https://github.com/PrefectHQ/prefect/pull/816)

### Fixes

- Fix edge case in doc generation in which some `Exception`s' call signature could not be inspected - [#513](https://github.com/PrefectHQ/prefect/issues/513)
- Fix bug in which exceptions raised within flow runner state handlers could not be sent to Cloud - [#628](https://github.com/PrefectHQ/prefect/pull/628)
- Fix issue wherein heartbeats were not being called on a fixed interval - [#669](https://github.com/PrefectHQ/prefect/pull/669)
- Fix issue wherein code blocks inside of method docs couldn't use `**kwargs` - [#658](https://github.com/PrefectHQ/prefect/issues/658)
- Fix bug in which Prefect-generated Keys for S3 buckets were not properly converted to strings - [#698](https://github.com/PrefectHQ/prefect/pull/698)
- Fix next line after Docker Environment push/pull from overwriting progress bar - [#702](https://github.com/PrefectHQ/prefect/pull/702)
- Fix issue with `JinjaTemplate` not being pickleable - [#710](https://github.com/PrefectHQ/prefect/pull/710)
- Fix issue with creating secrets from JSON documents using the Core Client - [#715](https://github.com/PrefectHQ/prefect/pull/715)
- Fix issue with deserialization of JSON secrets unnecessarily calling `json.loads` - [#716](https://github.com/PrefectHQ/prefect/pull/716)
- Fix issue where `IntervalSchedules` didn't respect daylight saving time after serialization - [#729](https://github.com/PrefectHQ/prefect/pull/729)

### Breaking Changes

- Remove the `BokehRunner` and associated webapp - [#609](https://github.com/PrefectHQ/prefect/issues/609)
- Rename `ResultHandler` methods from `serialize` / `deserialize` to `write` / `read` - [#612](https://github.com/PrefectHQ/prefect/pull/612)
- Refactor all `State` objects to store fully hydrated `Result` objects which track information about how results should be handled - [#612](https://github.com/PrefectHQ/prefect/pull/612), [#616](https://github.com/PrefectHQ/prefect/pull/616)
- `Client.create_flow_run` now returns a string instead of a `GraphQLResult` object to match the API of `deploy` - [#630](https://github.com/PrefectHQ/prefect/pull/630)
- `flow.deploy` and `client.deploy` require a `project_name` instead of an ID - [#633](https://github.com/PrefectHQ/prefect/pull/633)
- Upstream state results now take precedence for task inputs over `cached_inputs` - [#591](https://github.com/PrefectHQ/prefect/issues/591)
- Rename `Match` task (used inside control flow) to `CompareValue` - [#638](https://github.com/PrefectHQ/prefect/pull/638)
- `Client.graphql()` now returns a response with up to two keys (`data` and `errors`). Previously the `data` key was automatically selected - [#642](https://github.com/PrefectHQ/prefect/pull/642)
- `ContainerEnvironment` was changed to `DockerEnvironment` - [#670](https://github.com/PrefectHQ/prefect/pull/670)
- The environment `from_file` was moved to `utilities.environments` - [#670](https://github.com/PrefectHQ/prefect/pull/670)
- Removed `start_tasks` argument from `FlowRunner.run()` and `check_upstream` argument from `TaskRunner.run()` - [#672](https://github.com/PrefectHQ/prefect/pull/672)
- Remove support for Python 3.4 - [#671](https://github.com/PrefectHQ/prefect/issues/671)
- `flow.run` is now a blocking call which will run the Flow, on its schedule, and execute full state-based execution (including retries) - [#690](https://github.com/PrefectHQ/prefect/issues/690)
- Remove `make_return_failed_handler` as `flow.run` now returns all task states - [#693](https://github.com/PrefectHQ/prefect/pull/693)
- Refactor Airflow migration tools into a single `AirflowTask` in the task library for running individual Airflow tasks - [#735](https://github.com/PrefectHQ/prefect/issues/735)
- `name` is now required on all Flow objects - [#732](https://github.com/PrefectHQ/prefect/pull/732)
- Separate installation "extras" packages into multiple, smaller extras - [#739](https://github.com/PrefectHQ/prefect/issues/739)
- `Flow.parameters()` always returns a set of parameters - [#756](https://github.com/PrefectHQ/prefect/pull/756)

## 0.4.1 <Badge text="beta" type="success"/>

Released January 31, 2019

### Features

- Add ability to run scheduled flows locally via `on_schedule` kwarg in `flow.run()` - [#519](https://github.com/PrefectHQ/prefect/issues/519)
- Allow tasks to specify their own result handlers, ensure inputs and outputs are stored only when necessary, and ensure no raw data is sent to the database - [#587](https://github.com/PrefectHQ/prefect/pull/587)

### Enhancements

- Allow for building `ContainerEnvironment`s locally without pushing to registry - [#514](https://github.com/PrefectHQ/prefect/issues/514)
- Make mapping more robust when running children tasks multiple times - [#541](https://github.com/PrefectHQ/prefect/pull/541)
- Always prefer `cached_inputs` over upstream states, if available - [#546](https://github.com/PrefectHQ/prefect/pull/546)
- Add hooks to `FlowRunner.initialize_run()` for manipulating task states and contexts - [#548](https://github.com/PrefectHQ/prefect/pull/548)
- Improve state-loading strategy for Prefect Cloud - [#555](https://github.com/PrefectHQ/prefect/issues/555)
- Introduce `on_failure` kwarg to Tasks and Flows for user-friendly failure callbacks - [#551](https://github.com/PrefectHQ/prefect/issues/551)
- Include `scheduled_start_time` in context for Flow runs - [#524](https://github.com/PrefectHQ/prefect/issues/524)
- Add GitHub PR template - [#542](https://github.com/PrefectHQ/prefect/pull/542)
- Allow flows to be deployed to Prefect Cloud without a project id - [#571](https://github.com/PrefectHQ/prefect/pull/571)
- Introduce serialization schemas for ResultHandlers - [#572](https://github.com/PrefectHQ/prefect/issues/572)
- Add new `metadata` attribute to States for managing user-generated results - [#573](https://github.com/PrefectHQ/prefect/issues/573)
- Add new 'JSONResultHandler' for serializing small bits of data without external storage - [#576](https://github.com/PrefectHQ/prefect/issues/576)
- Use `JSONResultHandler` for all Parameter caching - [#590](https://github.com/PrefectHQ/prefect/pull/590)

### Fixes

- Fixed `flow.deploy()` attempting to access a nonexistent string attribute - [#503](https://github.com/PrefectHQ/prefect/pull/503)
- Ensure all logs make it to the logger service in deployment - [#508](https://github.com/PrefectHQ/prefect/issues/508), [#552](https://github.com/PrefectHQ/prefect/issues/552)
- Fix a situation where `Paused` tasks would be treated as `Pending` and run - [#535](https://github.com/PrefectHQ/prefect/pull/535)
- Ensure errors raised in state handlers are trapped appropriately in Cloud Runners - [#554](https://github.com/PrefectHQ/prefect/pull/554)
- Ensure unexpected errors raised in FlowRunners are robustly handled - [#568](https://github.com/PrefectHQ/prefect/pull/568)
- Fixed non-deterministic errors in mapping caused by clients resolving futures of other clients - [#569](https://github.com/PrefectHQ/prefect/pull/569)
- Older versions of Prefect will now ignore fields added by newer versions when deserializing objects - [#583](https://github.com/PrefectHQ/prefect/pull/583)
- Result handler failures now result in clear task run failures - [#575](https://github.com/PrefectHQ/prefect/issues/575)
- Fix issue deserializing old states with empty metadata - [#590](https://github.com/PrefectHQ/prefect/pull/590)
- Fix issue serializing `cached_inputs` - [#594](https://github.com/PrefectHQ/prefect/pull/594)

### Breaking Changes

- Move `prefect.client.result_handlers` to `prefect.engine.result_handlers` - [#512](https://github.com/PrefectHQ/prefect/pull/512)
- Removed `inputs` kwarg from `TaskRunner.run()` - [#546](https://github.com/PrefectHQ/prefect/pull/546)
- Moves the `start_task_ids` argument from `FlowRunner.run()` to `Environment.run()` - [#544](https://github.com/PrefectHQ/prefect/issues/544), [#545](https://github.com/PrefectHQ/prefect/pull/545)
- Convert `timeout` kwarg from `timedelta` to `integer` - [#540](https://github.com/PrefectHQ/prefect/issues/540)
- Remove `timeout` kwarg from `executor.wait` - [#569](https://github.com/PrefectHQ/prefect/pull/569)
- Serialization of States will _ignore_ any result data that hasn't been processed - [#581](https://github.com/PrefectHQ/prefect/pull/581)
- Removes `VersionedSchema` in favor of implicit versioning: serializers will ignore unknown fields and the `create_object` method is responsible for recreating missing ones - [#583](https://github.com/PrefectHQ/prefect/pull/583)
- Convert and rename `CachedState` to a successful state named `Cached`, and also remove the superfluous `cached_result` attribute - [#586](https://github.com/PrefectHQ/prefect/issues/586)

## 0.4.0 <Badge text="beta" type="success"/>

Released January 8, 2019

### Features

- Add support for Prefect Cloud - [#374](https://github.com/PrefectHQ/prefect/pull/374), [#406](https://github.com/PrefectHQ/prefect/pull/406), [#473](https://github.com/PrefectHQ/prefect/pull/473), [#491](https://github.com/PrefectHQ/prefect/pull/491)
- Add versioned serialization schemas for `Flow`, `Task`, `Parameter`, `Edge`, `State`, `Schedule`, and `Environment` objects - [#310](https://github.com/PrefectHQ/prefect/pull/310), [#318](https://github.com/PrefectHQ/prefect/pull/318), [#319](https://github.com/PrefectHQ/prefect/pull/319), [#340](https://github.com/PrefectHQ/prefect/pull/340)
- Add ability to provide `ResultHandler`s for storing private result data - [#391](https://github.com/PrefectHQ/prefect/pull/391), [#394](https://github.com/PrefectHQ/prefect/pull/394), [#430](https://github.com/PrefectHQ/prefect/pull/430/)
- Support depth-first execution of mapped tasks and tracking of both the static "parent" and dynamic "children" via `Mapped` states - [#485](https://github.com/PrefectHQ/prefect/pull/485)

### Enhancements

- Add new `TimedOut` state for task execution timeouts - [#255](https://github.com/PrefectHQ/prefect/issues/255)
- Use timezone-aware dates throughout Prefect - [#325](https://github.com/PrefectHQ/prefect/pull/325)
- Add `description` and `tags` arguments to `Parameters` - [#318](https://github.com/PrefectHQ/prefect/pull/318)
- Allow edge `key` checks to be skipped in order to create "dummy" flows from metadata - [#319](https://github.com/PrefectHQ/prefect/pull/319)
- Add new `names_only` keyword to `flow.parameters` - [#337](https://github.com/PrefectHQ/prefect/pull/337)
- Add utility for building GraphQL queries and simple schemas from Python objects - [#342](https://github.com/PrefectHQ/prefect/pull/342)
- Add links to downloadable Jupyter notebooks for all tutorials - [#212](https://github.com/PrefectHQ/prefect/issues/212)
- Add `to_dict` convenience method for `DotDict` class - [#341](https://github.com/PrefectHQ/prefect/issues/341)
- Refactor requirements to a custom `ini` file specification - [#347](https://github.com/PrefectHQ/prefect/pull/347)
- Refactor API documentation specification to `toml` file - [#361](https://github.com/PrefectHQ/prefect/pull/361)
- Add new SQLite tasks for basic SQL scripting and querying - [#291](https://github.com/PrefectHQ/prefect/issues/291)
- Executors now pass `map_index` into the `TaskRunner`s - [#373](https://github.com/PrefectHQ/prefect/pull/373)
- All schedules support `start_date` and `end_date` parameters - [#375](https://github.com/PrefectHQ/prefect/pull/375)
- Add `DateTime` marshmallow field for timezone-aware serialization - [#378](https://github.com/PrefectHQ/prefect/pull/378)
- Adds ability to put variables into context via the config - [#381](https://github.com/PrefectHQ/prefect/issues/381)
- Adds new `client.deploy` method for adding new flows to the Prefect Cloud - [#388](https://github.com/PrefectHQ/prefect/issues/388)
- Add `id` attribute to `Task` class - [#416](https://github.com/PrefectHQ/prefect/issues/416)
- Add new `Resume` state for resuming from `Paused` tasks - [#435](https://github.com/PrefectHQ/prefect/issues/435)
- Add support for heartbeats - [#436](https://github.com/PrefectHQ/prefect/issues/436)
- Add new `Submitted` state for signaling that `Scheduled` tasks have been handled - [#445](https://github.com/PrefectHQ/prefect/issues/445)
- Add ability to add custom environment variables and copy local files into `ContainerEnvironment`s - [#453](https://github.com/PrefectHQ/prefect/issues/453)
- Add `set_secret` method to Client for creating and setting the values of user secrets - [#452](https://github.com/PrefectHQ/prefect/issues/452)
- Refactor runners into `CloudTaskRunner` and `CloudFlowRunner` classes - [#431](https://github.com/PrefectHQ/prefect/issues/431)
- Added functions for loading default `engine` classes from config - [#477](https://github.com/PrefectHQ/prefect/pull/477)

### Fixes

- Fixed issue with `GraphQLResult` reprs - [#374](https://github.com/PrefectHQ/prefect/pull/374)
- `CronSchedule` produces expected results across daylight savings time transitions - [#375](https://github.com/PrefectHQ/prefect/pull/375)
- `utilities.serialization.Nested` properly respects `marshmallow.missing` values - [#398](https://github.com/PrefectHQ/prefect/pull/398)
- Fixed issue in capturing unexpected mapping errors during task runs - [#409](https://github.com/PrefectHQ/prefect/pull/409)
- Fixed issue in `flow.visualize()` so that mapped flow states can be passed and colored - [#387](https://github.com/PrefectHQ/prefect/issues/387)
- Fixed issue where `IntervalSchedule` was serialized at "second" resolution, not lower - [#427](https://github.com/PrefectHQ/prefect/pull/427)
- Fixed issue where `SKIP` signals were preventing multiple layers of mapping - [#455](https://github.com/PrefectHQ/prefect/issues/455)
- Fixed issue with multi-layer mapping in `flow.visualize()` - [#454](https://github.com/PrefectHQ/prefect/issues/454)
- Fixed issue where Prefect Cloud `cached_inputs` weren't being used locally - [#434](https://github.com/PrefectHQ/prefect/issues/434)
- Fixed issue where `Config.set_nested` would have an error if the provided key was nested deeper than an existing terminal key - [#479](https://github.com/PrefectHQ/prefect/pull/479)
- Fixed issue where `state_handlers` were not called for certain signals - [#494](https://github.com/PrefectHQ/prefect/pull/494)

### Breaking Changes

- Remove `NoSchedule` and `DateSchedule` schedule classes - [#324](https://github.com/PrefectHQ/prefect/pull/324)
- Change `serialize()` method to use schemas rather than custom dict - [#318](https://github.com/PrefectHQ/prefect/pull/318)
- Remove `timestamp` property from `State` classes - [#305](https://github.com/PrefectHQ/prefect/pull/305)
- Remove the custom JSON encoder library at `prefect.utilities.json` - [#336](https://github.com/PrefectHQ/prefect/pull/336)
- `flow.parameters` now returns a set of parameters instead of a dictionary - [#337](https://github.com/PrefectHQ/prefect/pull/337)
- Renamed `to_dotdict` -> `as_nested_dict` - [#339](https://github.com/PrefectHQ/prefect/pull/339)
- Moved `prefect.utilities.collections.GraphQLResult` to `prefect.utilities.graphql.GraphQLResult` - [#371](https://github.com/PrefectHQ/prefect/pull/371)
- `SynchronousExecutor` now does _not_ do depth first execution for mapped tasks - [#373](https://github.com/PrefectHQ/prefect/pull/373)
- Renamed `prefect.utilities.serialization.JSONField` -> `JSONCompatible`, removed its `max_size` feature, and no longer automatically serialize payloads as strings - [#376](https://github.com/PrefectHQ/prefect/pull/376)
- Renamed `prefect.utilities.serialization.NestedField` -> `Nested` - [#376](https://github.com/PrefectHQ/prefect/pull/376)
- Renamed `prefect.utilities.serialization.NestedField.dump_fn` -> `NestedField.value_selection_fn` for clarity - [#377](https://github.com/PrefectHQ/prefect/pull/377)
- Local secrets are now pulled from `secrets` in context instead of `_secrets` - [#382](https://github.com/PrefectHQ/prefect/pull/382)
- Remove Task and Flow descriptions, Flow project & version attributes - [#383](https://github.com/PrefectHQ/prefect/issues/383)
- Changed `Schedule` parameter from `on_or_after` to `after` - [#396](https://github.com/PrefectHQ/prefect/issues/396)
- Environments are immutable and return `dict` keys instead of `str`; some arguments for `ContainerEnvironment` are removed - [#398](https://github.com/PrefectHQ/prefect/pull/398)
- `environment.run()` and `environment.build()`; removed the `flows` CLI and replaced it with a top-level CLI command, `prefect run` - [#400](https://github.com/PrefectHQ/prefect/pull/400)
- The `set_temporary_config` utility now accepts a single dict of multiple config values, instead of just a key/value pair, and is located in `utilities.configuration` - [#401](https://github.com/PrefectHQ/prefect/pull/401)
- Bump `click` requirement to 7.0, which changes underscores to hyphens at CLI - [#409](https://github.com/PrefectHQ/prefect/pull/409)
- `IntervalSchedule` rejects intervals of less than one minute - [#427](https://github.com/PrefectHQ/prefect/pull/427)
- `FlowRunner` returns a `Running` state, not a `Pending` state, when flows do not finish - [#433](https://github.com/PrefectHQ/prefect/pull/433)
- Remove the `task_contexts` argument from `FlowRunner.run()` - [#440](https://github.com/PrefectHQ/prefect/pull/440)
- Remove the leading underscore from Prefect-set context keys - [#446](https://github.com/PrefectHQ/prefect/pull/446)
- Removed throttling tasks within the local cluster - [#470](https://github.com/PrefectHQ/prefect/pull/470)
- Even `start_tasks` will not run before their state's `start_time` (if the state is `Scheduled`) - [#474](https://github.com/PrefectHQ/prefect/pull/474)
- `DaskExecutor`'s "processes" keyword argument was renamed "local_processes" - [#477](https://github.com/PrefectHQ/prefect/pull/477)
- Removed the `mapped` and `map_index` kwargs from `TaskRunner.run()`. These values are now inferred automatically - [#485](https://github.com/PrefectHQ/prefect/pull/485)
- The `upstream_states` dictionary used by the Runners only includes `State` values, not lists of `States`. The use case that required lists of `States` is now covered by the `Mapped` state. - [#485](https://github.com/PrefectHQ/prefect/pull/485)

## 0.3.3 <Badge text="alpha" type="warn"/>

Released October 30, 2018

### Features

- Refactor `FlowRunner` and `TaskRunner` into a modular `Runner` pipelines - [#260](https://github.com/PrefectHQ/prefect/pull/260), [#267](https://github.com/PrefectHQ/prefect/pull/267)
- Add configurable `state_handlers` for `FlowRunners`, `Flows`, `TaskRunners`, and `Tasks` - [#264](https://github.com/PrefectHQ/prefect/pull/264), [#267](https://github.com/PrefectHQ/prefect/pull/267)
- Add gmail and slack notification state handlers w/ tutorial - [#274](https://github.com/PrefectHQ/prefect/pull/274), [#294](https://github.com/PrefectHQ/prefect/pull/294)

### Enhancements

- Add a new method `flow.get_tasks()` for easily filtering flow tasks by attribute - [#242](https://github.com/PrefectHQ/prefect/pull/242)
- Add new `JinjaTemplate` for easily rendering jinja templates - [#200](https://github.com/PrefectHQ/prefect/issues/200)
- Add new `PAUSE` signal for halting task execution - [#246](https://github.com/PrefectHQ/prefect/pull/246)
- Add new `Paused` state corresponding to `PAUSE` signal, and new `pause_task` utility - [#251](https://github.com/PrefectHQ/prefect/issues/251)
- Add ability to timeout task execution for all executors except `DaskExecutor(processes=True)` - [#240](https://github.com/PrefectHQ/prefect/issues/240)
- Add explicit unit test to check Black formatting (Python 3.6+) - [#261](https://github.com/PrefectHQ/prefect/pull/261)
- Add ability to set local secrets in user config file - [#231](https://github.com/PrefectHQ/prefect/issues/231), [#274](https://github.com/PrefectHQ/prefect/pull/274)
- Add `is_skipped()` and `is_scheduled()` methods for `State` objects - [#266](https://github.com/PrefectHQ/prefect/pull/266), [#278](https://github.com/PrefectHQ/prefect/pull/278)
- Adds `now()` as a default `start_time` for `Scheduled` states - [#278](https://github.com/PrefectHQ/prefect/pull/278)
- `Signal` classes now pass arguments to underlying `State` objects - [#279](https://github.com/PrefectHQ/prefect/pull/279)
- Run counts are tracked via `Retrying` states - [#281](https://github.com/PrefectHQ/prefect/pull/281)

### Fixes

- Flow consistently raises if passed a parameter that doesn't exist - [#149](https://github.com/PrefectHQ/prefect/issues/149)

### Breaking Changes

- Renamed `scheduled_time` -> `start_time` in `Scheduled` state objects - [#278](https://github.com/PrefectHQ/prefect/pull/278)
- `TaskRunner.check_for_retry` no longer checks for `Retry` states without `start_time` set - [#278](https://github.com/PrefectHQ/prefect/pull/278)
- Swapped the position of `result` and `message` attributes in State initializations, and started storing caught exceptions as results - [#283](https://github.com/PrefectHQ/prefect/issues/283)

## 0.3.2 <Badge text="alpha" type="warn"/>

Released October 2, 2018

### Features

- Local parallelism with `DaskExecutor` - [#151](https://github.com/PrefectHQ/prefect/issues/151), [#186](https://github.com/PrefectHQ/prefect/issues/186)
- Resource throttling based on `tags` - [#158](https://github.com/PrefectHQ/prefect/issues/158), [#186](https://github.com/PrefectHQ/prefect/issues/186)
- `Task.map` for mapping tasks - [#186](https://github.com/PrefectHQ/prefect/issues/186)
- Added `AirFlow` utility for importing Airflow DAGs as Prefect Flows - [#232](https://github.com/PrefectHQ/prefect/pull/232)

### Enhancements

- Use Netlify to deploy docs - [#156](https://github.com/prefecthq/prefect/issues/156)
- Add changelog - [#153](https://github.com/prefecthq/prefect/issues/153)
- Add `ShellTask` - [#150](https://github.com/prefecthq/prefect/issues/150)
- Base `Task` class can now be run as a dummy task - [#191](https://github.com/PrefectHQ/prefect/pull/191)
- New `return_failed` keyword to `flow.run()` for returning failed tasks - [#205](https://github.com/PrefectHQ/prefect/pull/205)
- some minor changes to `flow.visualize()` for visualizing mapped tasks and coloring nodes by state - [#202](https://github.com/PrefectHQ/prefect/issues/202)
- Added new `flow.replace()` method for swapping out tasks within flows - [#230](https://github.com/PrefectHQ/prefect/pull/230)
- Add `debug` kwarg to `DaskExecutor` for optionally silencing dask logs - [#209](https://github.com/PrefectHQ/prefect/issues/209)
- Update `BokehRunner` for visualizing mapped tasks - [#220](https://github.com/PrefectHQ/prefect/issues/220)
- Env var configuration settings are typed - [#204](https://github.com/PrefectHQ/prefect/pull/204)
- Implement `map` functionality for the `LocalExecutor` - [#233](https://github.com/PrefectHQ/prefect/issues/233)

### Fixes

- Fix issue with Versioneer not picking up git tags - [#146](https://github.com/prefecthq/prefect/issues/146)
- `DotDicts` can have non-string keys - [#193](https://github.com/prefecthq/prefect/issues/193)
- Fix unexpected behavior in assigning tags using contextmanagers - [#190](https://github.com/PrefectHQ/prefect/issues/190)
- Fix bug in initialization of Flows with only `edges` - [#225](https://github.com/PrefectHQ/prefect/pull/225)
- Remove "bottleneck" when creating pipelines of mapped tasks - [#224](https://github.com/PrefectHQ/prefect/pull/224)

### Breaking Changes

- Runner refactor - [#221](https://github.com/PrefectHQ/prefect/pull/221)
- Cleaned up signatures of `TaskRunner` methods - [#171](https://github.com/prefecthq/prefect/issues/171)
- Locally, Python 3.4 users can not run the more advanced parallel executors (`DaskExecutor`) [#186](https://github.com/PrefectHQ/prefect/issues/186)

## 0.3.1 <Badge text="alpha" type="warn"/>

Released September 6, 2018

### Features

- Support for user configuration files - [#195](https://github.com/PrefectHQ/prefect/pull/195)

### Enhancements

- None

### Fixes

- Let DotDicts accept non-string keys - [#193](https://github.com/PrefectHQ/prefect/pull/193), [#194](https://github.com/PrefectHQ/prefect/pull/194)

### Breaking Changes

- None

## 0.3.0 <Badge text="alpha" type="warn"/>

Released August 20, 2018

### Features

- BokehRunner - [#104](https://github.com/prefecthq/prefect/issues/104), [#128](https://github.com/prefecthq/prefect/issues/128)
- Control flow: `ifelse`, `switch`, and `merge` - [#92](https://github.com/prefecthq/prefect/issues/92)
- Set state from `reference_tasks` - [#95](https://github.com/prefecthq/prefect/issues/95), [#137](https://github.com/prefecthq/prefect/issues/137)
- Add flow `Registry` - [#90](https://github.com/prefecthq/prefect/issues/90)
- Output caching with various `cache_validators` - [#84](https://github.com/prefecthq/prefect/issues/84), [#107](https://github.com/prefecthq/prefect/issues/107)
- Dask executor - [#82](https://github.com/prefecthq/prefect/issues/82), [#86](https://github.com/prefecthq/prefect/issues/86)
- Automatic input caching for retries, manual-only triggers - [#78](https://github.com/prefecthq/prefect/issues/78)
- Functional API for `Flow` definition
- `State` classes
- `Signals` to transmit `State`

### Enhancements

- Add custom syntax highlighting to docs - [#141](https://github.com/prefecthq/prefect/issues/141)
- Add `bind()` method for tasks to call without copying - [#132](https://github.com/prefecthq/prefect/issues/132)
- Cache expensive flow graph methods - [#125](https://github.com/prefecthq/prefect/issues/125)
- Docker environments - [#71](https://github.com/prefecthq/prefect/issues/71)
- Automatic versioning via Versioneer - [#70](https://github.com/prefecthq/prefect/issues/70)
- `TriggerFail` state - [#67](https://github.com/prefecthq/prefect/issues/67)
- State classes - [#59](https://github.com/prefecthq/prefect/issues/59)

### Fixes

- None

### Breaking Changes

- None<|MERGE_RESOLUTION|>--- conflicted
+++ resolved
@@ -10,14 +10,10 @@
 
 ### Enhancements
 
-<<<<<<< HEAD
-- Initial verion of DaskCloudProviderEnvironment
-
-=======
 - Added serializer for `RemoteDaskEnvironment` - [#2369](https://github.com/PrefectHQ/prefect/issues/2369)
 - `server start` CLI command now defaults to image build based on current Prefect installation version - [#2375](https://github.com/PrefectHQ/prefect/issues/2375)
 - Add option to set `executor_kwargs` on `KubernetesJobEnvironment` and `FargateTaskEnvironment` - [#2258](https://github.com/PrefectHQ/prefect/issues/2258)
->>>>>>> 96e5617a
+- DaskCloudProviderEnvironment to dynamically launch Dask clusters, e.g. on AWS Fargate
 
 ### Task Library
 
