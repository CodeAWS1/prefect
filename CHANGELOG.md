--- conflicted
+++ resolved
@@ -1,6 +1,5 @@
 # Changelog
 
-<<<<<<< HEAD
 ## 1.0.0
 
 ### Highlights
@@ -29,7 +28,6 @@
 <!-- config changes -->
 - The `log_to_cloud` setting is now ignored; use `send_flow_run_logs` instead. - [#4487](https://github.com/PrefectHQ/prefect/pull/4487)]
 
-=======
 ## 0.15.12 <Badge text="beta" type="success" />
 
 Released on January 12, 2022.
@@ -94,7 +92,6 @@
 - [Connor Martin](https://github.com/cjmartian)
 - [Farley Farley](https://github.com/AndrewFarley)
 - [Vincent Chéry](https://github.com/VincentAntoine)
->>>>>>> eaf04310
 
 ## 0.15.10 <Badge text="beta" type="success" />
 
