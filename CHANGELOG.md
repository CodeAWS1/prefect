--- conflicted
+++ resolved
@@ -6,11 +6,8 @@
 
 ### Features
 
-<<<<<<< HEAD
 - Add new diagnostics utility to assist in troubleshooting issues - [#2062](https://github.com/PrefectHQ/prefect/pull/2062)
-=======
 - Add a jira_notification state handler to create jira tickets for failed tasks or flows - [#1861](https://github.com/PrefectHQ/prefect/pull/1861)
->>>>>>> 90350606
 - Add support for Python 3.8 - [#2080](https://github.com/PrefectHQ/prefect/pull/2080)
 
 ### Enhancements
