--- conflicted
+++ resolved
@@ -14,15 +14,9 @@
   },
   "dependencies": {
     "@prefecthq/miter-design": "0.1.34",
-<<<<<<< HEAD
-    "@prefecthq/orion-design": "1.0.0-10",
+    "@prefecthq/orion-design": "1.0.0-11",
     "@prefecthq/prefect-design": "0.0.25",
     "@prefecthq/vue-compositions": "0.1.28",
-=======
-    "@prefecthq/orion-design": "1.0.0-11",
-    "@prefecthq/prefect-design": "0.0.25",
-    "@prefecthq/vue-compositions": "0.1.20",
->>>>>>> 48dcce26
     "axios": "0.27.2",
     "d3": "^7.4.4",
     "pinia": "2.0.14",
