--- conflicted
+++ resolved
@@ -29,24 +29,14 @@
 
 <script lang="ts" setup>
   import { computed, ref } from 'vue'
-<<<<<<< HEAD
+  import {  useRouter } from 'vue-router'
+  import DismissibleTag from '@/components/DismissibleTag.vue'
+  import FilterTags from '@/components/FilterTags.vue'
   import { FilterPrefixError } from '@/models/FilterPrefixError'
   import { FilterService } from '@/services/FilterService'
+  import { FilterUrlService } from '@/services/FilterUrlService'
   import { useFiltersStore, FilterState } from '@/stores/filters'
-  import { media } from '@/utilities/media'
   import { toPluralString } from '@/utilities/strings'
-  import DismissibleTag from '@/components/DismissibleTag.vue'
-  import FilterTags from '@/components/FilterTags.vue'
-=======
-  import {  useRouter } from 'vue-router'
-  import { FilterPrefixError } from '../models/FilterPrefixError'
-  import { FilterUrlService } from '../services'
-  import { FilterService } from '../services/FilterService'
-  import { useFiltersStore, FilterState } from '../stores/filters'
-  import { toPluralString } from '../utilities/strings'
-  import DismissibleTag from './DismissibleTag.vue'
-  import FilterTags from './FilterTags.vue'
->>>>>>> 21b4cd2e
 
   defineProps<{
     dismissable?: boolean,
