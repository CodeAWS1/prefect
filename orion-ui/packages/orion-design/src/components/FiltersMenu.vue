<template>
  <m-card class="filters-menu" background-color="#F4F5F7">
    <template #header>
      <div class="filters-menu__header">
        <p class="filters-menu__title">
          <i class="filters-save-menu__icon pi pi-filter-3-line" />
          Filters
        </p>
        <m-icon-button
          icon="pi-close-line"
          class="filters-menu__close"
          width="34px"
          height="34px"
          flat
          @click="emit('close')"
        />
      </div>
    </template>
<<<<<<< HEAD
=======

>>>>>>> 50c74494
    <div class="filters-menu__filters">
      <template v-for="(filter, index) in tempFilters" :key="filter.id">
        <FilterBuilder :filter="filter" dismissable expanded @update:filter="updateFilter(index, $event)" @dismiss="removeFilter(index)" />
      </template>
    </div>

    <template #actions>
      <div class="filters-menu__footer">
        <!-- not adding icon for now because the size is messed up -->
        <!-- saving search tips for later -->
        <!--
          <m-button miter class="mr-auto">
          Search Tips
          </m-button>
        -->
        <template v-if="tempFilters.length > 1">
          <m-button flat miter class="text--primary" @click="clear">
            Clear All
          </m-button>
        </template>
        <m-button miter class="" @click="cancel">
          Cancel
        </m-button>
        <m-button color="primary" miter @click="apply">
          Apply Filters
        </m-button>
      </div>
    </template>
  </m-card>
</template>

<script lang="ts" setup>
  import { reactive, watch } from 'vue'
  import { useRouter } from 'vue-router'
  import { FilterUrlService } from '../services/FilterUrlService'
  import { useFiltersStore } from '../stores/filters'
  import { Filter } from '../types/filters'
  import { isCompleteFilter, isFilter } from '../utilities/filters'
  import { clone } from '../utilities/object'
  import FilterBuilder from './FilterBuilder.vue'

  const emit = defineEmits<{
    (event: 'close'): void,
  }>()

  const filters = useFiltersStore()
  const router = useRouter()

  const tempFilters: Partial<Filter>[] = reactive(clone(filters.all))

  watch(tempFilters, () => {
    if (tempFilters.every(filter => isFilter(filter))) {
      tempFilters.push({})
    }
  }, { immediate: true })

  function updateFilter(index: number, filter: Partial<Filter>): void {
    tempFilters[index] = filter
  }

  function removeFilter(index: number): void {
    tempFilters.splice(index, 1)
  }

  function clear(): void {
    tempFilters.splice(0)
  }

  function cancel(): void {
    emit('close')
  }

  function apply(): void {
    const service = new FilterUrlService(router)
    // currently just ignore non complete filters
    // probably will want to let the user know what's happening some how
    const completeFilters = tempFilters.filter(isCompleteFilter)

    service.replaceAll(completeFilters)

    emit('close')
  }
</script>

<style lang="scss" scoped>
@use 'sass:map';

.filters-menu {
  background-color: #F4F5F7;
}

.filters-menu__header {
  padding: var(--p-2);
  background-color: #fff;
  display: flex;

  @media (min-width: map.get($breakpoints, 'md')) {
    display: none;
  }
}

.filters-menu__title {
  margin: 0;
  font-weight: 600;
  font-size: 18px;
  letter-spacing: .24px;
  line-height: 22px;
  display: flex;
  align-items: center;
  margin-left: auto;

  @media (min-width: map.get($breakpoints, 'md')) {
    margin-left: 0;
  }
}

.filters-menu__icon {
  margin-right: var(--m-1);
  color: var(--grey-80);

  @media (min-width: map.get($breakpoints, 'md')) {
    display: none;
  }
}

.filters-menu__close {
  margin-left: auto;

  @media (min-width: map.get($breakpoints, 'md')) {
    display: none;
  }
}

.filters-menu__filters {
  display: grid;
  gap: var(--m-1);
  padding: var(--p-2);
  max-height: 85vh;
}

.filters-menu__footer {
  border-top: 1px solid #E8E8E8;
  background-color: #fff;
  padding: var(--p-1);
  display: flex;
  align-items: center;
  justify-content: flex-end;
  gap: var(--m-1);
}
</style><|MERGE_RESOLUTION|>--- conflicted
+++ resolved
@@ -16,10 +16,7 @@
         />
       </div>
     </template>
-<<<<<<< HEAD
-=======
 
->>>>>>> 50c74494
     <div class="filters-menu__filters">
       <template v-for="(filter, index) in tempFilters" :key="filter.id">
         <FilterBuilder :filter="filter" dismissable expanded @update:filter="updateFilter(index, $event)" @dismiss="removeFilter(index)" />
