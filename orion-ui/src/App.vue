<template>
  <div class="app" data-teleport-target="app">
    <template v-if="!media.lg">
      <PGlobalSidebar class="app__mobile-menu">
        <template #upper-links>
          <p-icon icon="PrefectGradient" class="app__prefect-icon" />
        </template>
        <template #bottom-links>
          <PIcon icon="MenuIcon" class="app__menu-icon" @click="toggle" />
        </template>
      </PGlobalSidebar>
    </template>
    <ContextSidebar v-if="showMenu" class="app__sidebar" @click="close" />
    <suspense>
      <router-view class="app__router-view">
        <template #default="{ Component }">
          <transition name="app__router-view-fade" mode="out-in">
            <component :is="Component" />
          </transition>
        </template>
      </router-view>
    </suspense>
  </div>
</template>

<script lang="ts" setup>
  import {
<<<<<<< HEAD
    blockCatalogCreateRouteKey,
    blockCatalogRouteKey,
    blockDocumentsApiKey,
    blockEditRouteKey,
    blockRouteKey,
    blockSchemasApiKey,
    blocksRouteKey,
    blockTypesApiKey,
    canKey,
    deploymentRouteKey,
=======
    blockDocumentsApiKey,
    blockSchemasApiKey,
    blockTypesApiKey,
>>>>>>> f38d71f6
    deploymentsApiKey,
    deploymentsRouteKey,
    editQueueRouteKey,
    flowRouteKey,
    flowRunRouteKey,
    flowRunsApiKey,
    flowRunsRouteKey,
    flowsApiKey,
    flowsRouteKey,
    logsApiKey,
    settingsRouteKey,
    taskRunsApiKey,
    workQueueCreateRouteKey,
<<<<<<< HEAD
    workQueueRouteKey,
    workQueuesApiKey,
    workQueuesRouteKey
=======
    editQueueRouteKey,
    editNotificationRouteKey,
    notificationsApiKey,
    notificationCreateRouteKey,
    notificationsRouteKey
>>>>>>> f38d71f6
  } from '@prefecthq/orion-design'
  import { PGlobalSidebar, PIcon, media } from '@prefecthq/prefect-design'
  import { computed, provide, ref, watchEffect } from 'vue'
  import { blockDocumentsApi } from './services/blockDocumentsApi'
  import { blockSchemasApi } from './services/blockSchemasApi'
  import { blockTypesApi } from './services/blockTypesApi'
<<<<<<< HEAD
=======
  import { notificationsApi } from './services/notificationsApi'
>>>>>>> f38d71f6
  import ContextSidebar from '@/components/ContextSidebar.vue'
  import { routes } from '@/router/routes'
  import { deploymentsApi } from '@/services/deploymentsApi'
  import { flowRunsApi } from '@/services/flowRunsApi'
  import { flowsApi } from '@/services/flowsApi'
  import { logsApi } from '@/services/logsApi'
  import { taskRunsApi } from '@/services/taskRunsApi'
  import { workQueuesApi } from '@/services/workQueuesApi'
  import { can } from '@/utilities/permissions'

  provide(blockDocumentsApiKey, blockDocumentsApi)
  provide(blockSchemasApiKey, blockSchemasApi)
  provide(blockTypesApiKey, blockTypesApi)
  provide(deploymentsApiKey, deploymentsApi)
  provide(flowRunsApiKey, flowRunsApi)
  provide(flowsApiKey, flowsApi)
  provide(logsApiKey, logsApi)
  provide(taskRunsApiKey, taskRunsApi)
  provide(workQueuesApiKey, workQueuesApi)

  provide(canKey, can)

  provide(blockCatalogCreateRouteKey, routes.blocksCatalogCreate)
  provide(blockCatalogRouteKey, routes.blocksCatalog)
  provide(blockEditRouteKey, routes.blockEdit)
  provide(blockRouteKey, routes.block)
  provide(blocksRouteKey, routes.blocks)
  provide(deploymentRouteKey, routes.deployment)
  provide(deploymentsRouteKey, routes.deployments)
  provide(editQueueRouteKey, routes.workQueueEdit)
  provide(flowRouteKey, routes.flow)
  provide(flowRunRouteKey, routes.flowRun)
  provide(flowRunsRouteKey, routes.flowRuns)
  provide(flowsRouteKey, routes.flows)
  provide(settingsRouteKey, routes.settings)
  provide(workQueueCreateRouteKey, routes.workQueueCreate)
<<<<<<< HEAD
  provide(workQueueRouteKey, routes.workQueue)
  provide(workQueuesRouteKey, routes.workQueues)
=======
  provide(editQueueRouteKey, routes.workQueueEdit)
  provide(notificationsApiKey, notificationsApi)
  provide(notificationCreateRouteKey, routes.notificationCreate)
  provide(editNotificationRouteKey, routes.notificationEdit)
  provide(notificationsRouteKey, routes.notifications)
>>>>>>> f38d71f6

  const mobileMenuOpen = ref(false)
  const showMenu = computed(() => media.lg || mobileMenuOpen.value)

  function toggle(): void {
    mobileMenuOpen.value = !mobileMenuOpen.value
  }

  function close(): void {
    mobileMenuOpen.value = false
  }

  watchEffect(() => document.body.classList.toggle('body-scrolling-disabled', showMenu.value && !media.lg))
</script>

<style>
.body-scrolling-disabled { @apply
  overflow-hidden
}

.app { @apply
  text-slate-900;
}

.app__prefect-icon { @apply
  w-6
  h-6
}

.app__menu-icon { @apply
  text-white
  w-6
  h-6
  cursor-pointer
}

.app__router-view { @apply
  relative
  z-0
}

.app__router-view-fade-enter-active,
.app__router-view-fade-leave-active {
  transition: opacity 0.25s ease;
}

.app__router-view-fade-enter-from,
.app__router-view-fade-leave-to {
  opacity: 0;
}

@screen lg {
  .app {
    display: grid;
    grid-template-columns: max-content minmax(0, 1fr);
  }
}
</style><|MERGE_RESOLUTION|>--- conflicted
+++ resolved
@@ -25,7 +25,9 @@
 
 <script lang="ts" setup>
   import {
-<<<<<<< HEAD
+    blockDocumentsApiKey,
+    blockSchemasApiKey,
+    blockTypesApiKey,
     blockCatalogCreateRouteKey,
     blockCatalogRouteKey,
     blockDocumentsApiKey,
@@ -36,11 +38,6 @@
     blockTypesApiKey,
     canKey,
     deploymentRouteKey,
-=======
-    blockDocumentsApiKey,
-    blockSchemasApiKey,
-    blockTypesApiKey,
->>>>>>> f38d71f6
     deploymentsApiKey,
     deploymentsRouteKey,
     editQueueRouteKey,
@@ -54,27 +51,31 @@
     settingsRouteKey,
     taskRunsApiKey,
     workQueueCreateRouteKey,
-<<<<<<< HEAD
     workQueueRouteKey,
     workQueuesApiKey,
-    workQueuesRouteKey
-=======
+    canKey,
+    flowRunsRouteKey,
+    flowsRouteKey,
+    deploymentsRouteKey,
+    workQueuesRouteKey,
+    settingsRouteKey,
+    flowRunRouteKey,
+    flowRouteKey,
+    deploymentRouteKey,
+    workQueueRouteKey,
+    workQueueCreateRouteKey,
     editQueueRouteKey,
     editNotificationRouteKey,
     notificationsApiKey,
     notificationCreateRouteKey,
     notificationsRouteKey
->>>>>>> f38d71f6
   } from '@prefecthq/orion-design'
   import { PGlobalSidebar, PIcon, media } from '@prefecthq/prefect-design'
   import { computed, provide, ref, watchEffect } from 'vue'
   import { blockDocumentsApi } from './services/blockDocumentsApi'
   import { blockSchemasApi } from './services/blockSchemasApi'
   import { blockTypesApi } from './services/blockTypesApi'
-<<<<<<< HEAD
-=======
   import { notificationsApi } from './services/notificationsApi'
->>>>>>> f38d71f6
   import ContextSidebar from '@/components/ContextSidebar.vue'
   import { routes } from '@/router/routes'
   import { deploymentsApi } from '@/services/deploymentsApi'
@@ -111,16 +112,14 @@
   provide(flowsRouteKey, routes.flows)
   provide(settingsRouteKey, routes.settings)
   provide(workQueueCreateRouteKey, routes.workQueueCreate)
-<<<<<<< HEAD
   provide(workQueueRouteKey, routes.workQueue)
-  provide(workQueuesRouteKey, routes.workQueues)
-=======
+  provide(workQueueCreateRouteKey, routes.workQueueCreate)
   provide(editQueueRouteKey, routes.workQueueEdit)
   provide(notificationsApiKey, notificationsApi)
   provide(notificationCreateRouteKey, routes.notificationCreate)
   provide(editNotificationRouteKey, routes.notificationEdit)
   provide(notificationsRouteKey, routes.notifications)
->>>>>>> f38d71f6
+  provide(workQueuesRouteKey, routes.workQueues)
 
   const mobileMenuOpen = ref(false)
   const showMenu = computed(() => media.lg || mobileMenuOpen.value)
