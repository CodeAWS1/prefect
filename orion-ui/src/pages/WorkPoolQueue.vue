--- conflicted
+++ resolved
@@ -39,6 +39,7 @@
 
   const api = useWorkspaceApi()
   const workPoolName = useRouteParam('workPoolName')
+  const workPoolNames = computed(() => [workPoolName.value])
   const workPoolQueueName = useRouteParam('workPoolQueueName')
   const workPoolQueueNames = computed(() => [workPoolQueueName.value])
   const subscriptionOptions = {
@@ -53,15 +54,14 @@
   const workPoolWorkerName = computed(() => workPoolWorkers.value[0]?.name ?? '<worker name>')
   const workPoolQueueCliCommand = computed(() => `prefect agent start --pool ${workPoolName.value} --queue ${workPoolQueueName.value}`)
 
-<<<<<<< HEAD
   const { filter: flowRunFilter } = useFlowRunsFilter({
     workPoolQueues: {
       name: workPoolQueueNames,
     },
+    workPools: {
+      name: workPoolNames,
+    },
   })
-=======
-  const flowRunFilter = useFlowRunFilter({ workPoolQueueName: [workPoolQueueName.value], workPoolName: [workPoolName.value] })
->>>>>>> f269d49b
 
   const tabs = computed(() => {
     const values = ['Upcoming Runs', 'Runs']
