# Schedules

## Overview

Prefect assumes that flows can be run at any time, for any reason. However, it is often useful to automate flow runs at certain times. Simple schedules can be attached to Flows via the `schedule` keyword argument. For more detailed or complex schedules, Prefect provides a versatile `Schedule` object which allows for subtle date time adjustments and filtering, along with updating `Parameter` values based on the scheduled time.

## Simple Schedules

Simple schedules can be attached to Flows via the `schedule` keyword argument:

```python
from prefect import task, Flow
from datetime import timedelta
from prefect.schedules import IntervalSchedule

@task
def say_hello():
    print("Hello, world!")

schedule = IntervalSchedule(interval=timedelta(minutes=2))

with Flow("Hello", schedule) as flow:
    say_hello()

flow.run()
```

You can see a cron schedule in [this example](https://github.com/PrefectHQ/prefect/blob/d61fa6aac9330c5817cc8e8b8f8cca2d634ea7e1/examples/old/daily_github_stats_to_airtable.py).

## Complex Schedules

Prefect `Schedules` have three components:

- a `clock` that emits events. For example, an `IntervalClock` might emit an event every hour; a `CronClock` could emit an event according to a cron string. A single schedule may include multiple clocks.  Clocks can also be used to specify varying `Parameter` values for each flow run.
- `filters` that decide whether an event should be included or not. For example, a filter might be set that only allows events on weekdays, or only during business hours.
- `adjustments` that can be used to modify events that pass the filters. For example, an adjustment could advance an event to the next business day, or the last business day of the month.

These three components allow users to combine simple functions into complex behavior.

Note that many examples here use the [Pendulum](https://pendulum.eustace.io/) Python package for easy datetime manipulation. Pendulum isn’t required, but it’s employed in many schedule use cases, such as start and end dates.

### Clocks

#### Interval clocks

The most basic Prefect clock is the [`IntervalClock`](/api/latest/schedules/clocks.html#intervalclock). It takes an `interval` argument and emits events on a regular basis. An optional `start_date` can be provided, in which case the intervals will be relative to that date; an `end_date` can be provided as well.

Prefect does not support sub-minute schedules.

```python
from datetime import timedelta
from prefect.schedules import Schedule
from prefect.schedules.clocks import IntervalClock

schedule = Schedule(clocks=[IntervalClock(timedelta(hours=24))])

schedule.next(5)
```

::: tip Time Zones
Want to pin your schedule to a time zone? Specify a `start_date` corresponding to that time zone for your clock:

```python
import pendulum

schedules.clocks.IntervalClock(
    start_date=pendulum.datetime(2019, 1, 1, tz="America/New_York"),
    interval=timedelta(days=1)
)
```

:::

::: warning Daylight Saving Time
If the `IntervalClock` start time is provided with a DST-observing timezone, then the schedule will adjust itself appropriately. Intervals greater than 24 hours will follow DST conventions, while intervals of less than 24 hours will follow UTC intervals. For example, an hourly schedule will fire every UTC hour, even across DST boundaries. When clocks are set back, this will result in two runs that _appear_ to both be scheduled for 1am local time, even though they are an hour apart in UTC time. For longer intervals, like a daily schedule, the interval schedule will adjust for DST boundaries so that the clock-hour remains constant. This means that a daily schedule that always fires at 9am will observe DST and continue to fire at 9am in the local time zone.

Note that this behavior is different from the `CronClock`.
:::

#### Cron clocks

Clocks can also be generated from cron strings with the Prefect [`CronClock`](/api/latest/schedules/clocks.html#cronclock).

```python
from datetime import timedelta
from prefect.schedules import Schedule
from prefect.schedules.clocks import CronClock

schedule = Schedule(clocks=[CronClock("0 0 * * *")])

schedule.next(5)
```

::: warning Daylight Saving Time
If the `CronClock` start time is provided with a DST-observing timezone, then the schedule will adjust itself. Cron's rules for DST are based on clock times, not intervals. This means that an hourly cron schedule will fire on every new clock hour, not every elapsed hour; for example, when clocks are set back this will result in a two-hour pause as the schedule will fire _the first time_ 1am is reached and _the first time_ 2am is reached, 120 minutes later. Longer schedules, such as one that fires at 9am every morning, will automatically adjust for DST.

Note that this behavior is different from the `IntervalClock`.
:::

#### Date clocks

For more ad-hoc schedules, Prefect provides a [`DatesClock`](/api/latest/schedules/clocks.html#datesclock) that only fires on specific, user-provided dates.

```python
from datetime import timedelta
import pendulum
from prefect.schedules import Schedule
from prefect.schedules.clocks import DatesClock

schedule = Schedule(
    clocks=[DatesClock([pendulum.now().add(days=1), pendulum.now().add(days=2)])])

schedule.next(2)
```

<<<<<<< HEAD
=======
#### Recurrence Rule Clocks

The Prefect [`RRuleClock`](/api/latest/schedules/clocks.html#rruleclock) supports [iCal recurrence rules](https://icalendar.org/iCalendar-RFC-5545/3-8-5-3-recurrence-rule.html) (RRules), which provide convenient syntax for creating repetitive schedules. Schedules can repeat on a frequency from yearly down to every minute. 

`RRuleClock` uses the [dateutil rrule module](https://dateutil.readthedocs.io/en/stable/rrule.html) to specify iCal recurrence rules.

For example, `RRuleClock` can specify a schedule recurring every day for a week:

```python
from dateutil.rrule import rrule, DAILY
import pendulum
from prefect.schedules import Schedule
from prefect.schedules.clocks import RRuleClock

start_date = pendulum.now().add(days=1)
r_rule = rrule(freq=DAILY, count=7)

schedule = Schedule(clocks=[RRuleClock(r_rule, start_date=start_date)])
```

>>>>>>> eaf04310
#### Varying Parameter Values

All clocks support an optional `parameter_defaults` argument that allows users to specify varying `Parameter` values for each flow run generated from this clock.  For example, suppose we have the following flow that logs the value of the `Parameter` that is passed to it:

```python
import prefect
from prefect import task, Flow, Parameter

@task
def log_param(p):
    logger = prefect.context['logger']
    logger.info("Received parameter value {}".format(p))

p = Parameter("p", default=None, required=False)

with Flow("Varying Parameters") as flow:
    log_param(p)
```

Each time we run this flow, we can optionally pass a new value for the `p` parameter; if we were to run this flow on a fixed schedule, we might want to pass different values for `p` depending on which schedule is being called - we can do this through the use of clocks:

```python
import datetime
from prefect.schedules import clocks, Schedule

now = datetime.datetime.utcnow()

clock1   = clocks.IntervalClock(start_date=now, 
                                interval=datetime.timedelta(minutes=1), 
                                parameter_defaults={"p": "CLOCK 1"})
clock2   = clocks.IntervalClock(start_date=now + datetime.timedelta(seconds=30), 
                                interval=datetime.timedelta(minutes=1), 
                                parameter_defaults={"p": "CLOCK 2"})

# the full schedule
schedule = Schedule(clocks=[clock1, clock2])

flow.schedule = schedule # set the schedule on the Flow
flow.run()
```

When we run this flow on its schedule as above, we will see the parameter value change in the log with each new run:

```
...
INFO - prefect.Task: log_param | Received parameter value CLOCK 2
...
INFO - prefect.Task: log_param | Received parameter value CLOCK 1
...
```

### Filters

Prefect provides a variety of event filters, including:

- `on_datetime` (allows events on a certain datetime)
- `on_date` (allows events on a certain date, for example March 15)
- `at_time` (allows events at a certain time, such as 3:30pm)
- `between_datetimes` (allows events between two specific datetimes)
- `between_times` (allows events between two times, for example 9am and 5pm)
- `between_dates` (allows events between two calendar dates, such as January 1 and March 31)
- `is_weekday` (allows events on weekdays)
- `is_weekend` (allows events on weekends)
- `is_month_end` (allows events on month-end)

Filters can be provided to schedules in three different ways:

- `filters`: ALL filters must return `True` for the event to be included
- `or_filters`: AT LEAST ONE filter must return `True` for the even to be included
- `not_filters`: NO filters can return `True` for the event to be included

```python
schedules.Schedule(
    # fire every hour
    clocks=[clocks.IntervalClock(timedelta(hours=1))],
    # but only on weekdays
    filters=[filters.is_weekday],
    # and only at 9am or 3pm
    or_filters=[
        filters.between_times(pendulum.time(9), pendulum.time(9)),
        filters.between_times(pendulum.time(15), pendulum.time(15)),
    ],
    # and not in January
    not_filters=[filters.between_dates(1, 1, 1, 31)]
)
```

### Adjustments

Adjustments allow schedules to modify dates that are emitted by clocks and pass a collection of filters:

- `add` (adds an interval to the date)
- `next_weekday` (advances the date to the next weekday)

```python
schedules.Schedule(
    # fire every day
    clocks=[clocks.IntervalClock(timedelta(days=1))],

    # filtered for month ends
    filters=[filters.is_month_end],

    # and run on the next weekday
    adjustments=[adjustments.next_weekday]
    )
```<|MERGE_RESOLUTION|>--- conflicted
+++ resolved
@@ -113,8 +113,6 @@
 schedule.next(2)
 ```
 
-<<<<<<< HEAD
-=======
 #### Recurrence Rule Clocks
 
 The Prefect [`RRuleClock`](/api/latest/schedules/clocks.html#rruleclock) supports [iCal recurrence rules](https://icalendar.org/iCalendar-RFC-5545/3-8-5-3-recurrence-rule.html) (RRules), which provide convenient syntax for creating repetitive schedules. Schedules can repeat on a frequency from yearly down to every minute. 
@@ -135,7 +133,6 @@
 schedule = Schedule(clocks=[RRuleClock(r_rule, start_date=start_date)])
 ```
 
->>>>>>> eaf04310
 #### Varying Parameter Values
 
 All clocks support an optional `parameter_defaults` argument that allows users to specify varying `Parameter` values for each flow run generated from this clock.  For example, suppose we have the following flow that logs the value of the `Parameter` that is passed to it:
