--- conflicted
+++ resolved
@@ -10,13 +10,9 @@
 ---
 ## What is a flow?
 
-<<<<<<< HEAD
 A [flow](concepts/flows/) is the basis of all Prefect workflows. A flow is a Python function decorated with a `@flow` decorator.
-=======
-A [flow](https://docs.prefect.io/concepts/flows/) is the basis of all Prefect workflows. A flow is a Python function decorated with a `@flow` decorator.
 
-A [task](https://docs.prefect.io/concepts/tasks/) is a Python function decorated with a `@task` decorator. Tasks represent distinct pieces of work executed within a flow.
->>>>>>> 427c8603
+A [task](https://docs.prefect.io/concepts/tasks/) is a Python function decorated with a `@task` decorator. Tasks represent a discrete unit of python logic executed within a flow.
 
 Some important points about flows:
 
@@ -24,11 +20,7 @@
 2. Every Prefect workflow must contain at least one `flow` function that serves as the entrypoint for execution of the flow.
 3. Flows can include calls to tasks as well as to child flows, which we call "subflows" in this context. At a high level, this is just like writing any other Python application: you organize specific, repetitive work into tasks, and call those tasks from flows.
 
-<<<<<<< HEAD
-The simplest way to begin with Prefect is to import `flow` and annotate your Python function using the [@flow]("api-ref/prefect/flows/#prefect.flows.flow") decorator.
-=======
-The simplest way to begin with Prefect is to import `flow` and annotate your Python function using the [@flow](https://docs.prefect.io/2.10.13/api-ref/prefect/flows/#prefect.flows.flow) decorator.
->>>>>>> 427c8603
+The simplest way to begin with Prefect is to import `flow` and annotate your Python function using the `[@flow](https://docs.prefect.io/2.10.13/api-ref/prefect/flows/#prefect.flows.flow)` decorator.
 
 ```python
 import httpx
